--- conflicted
+++ resolved
@@ -84,7 +84,6 @@
         assert (tuple_serialized_deserialized[0] == tensor_one).all()
         assert (tuple_serialized_deserialized[1] == tensor_two).all()
 
-<<<<<<< HEAD
     def test_bytearray(self):
         bytearr = bytearray("This is a teststring", "utf-8")
         bytearr_serialized = serialize(bytearr, compress=False)
@@ -99,7 +98,6 @@
             bytearr_serialized, compressed=False
         )
         assert bytearr == bytearr_serialized_desirialized
-=======
 
     def test_ndarray_serde(self):
         arr = numpy.random.random((100, 100))
@@ -107,4 +105,3 @@
 
         arr_serialized_deserialized = deserialize(arr_serialized, compressed=False)
         assert numpy.array_equal(arr,arr_serialized_deserialized)
->>>>>>> de532d2e
