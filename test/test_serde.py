from syft.serde import _simplify
from syft.serde import serialize
from syft.serde import deserialize
from syft.serde import _compress
from syft.serde import _decompress

from syft.frameworks.torch.tensors import PointerTensor
import torch
import syft
from unittest import TestCase
from syft import TorchHook
from syft.frameworks.torch.tensors import PointerTensor
import torch
import syft
from torch import Tensor
import numpy
import msgpack
import pytest


class TestSimplify(object):
    def test_tuple_simplify(self):
        input = ("hello", "world")
        target = [1, ("hello", "world")]
        assert _simplify(input) == target

    def test_list_simplify(self):
        input = ["hello", "world"]
        target = [2, ["hello", "world"]]
        assert _simplify(input) == target

    def test_set_simplify(self):
        input = set(["hello", "world"])
        target = [3, ["hello", "world"]]
        assert _simplify(input)[0] == target[0]
        assert set(_simplify(input)[1]) == set(target[1])

    def test_float_simplify(self):
        input = 5.6
        target = 5.6
        assert _simplify(input) == target

    def test_int_simplify(self):
        input = 5
        target = 5
        assert _simplify(input) == target

    def test_string_simplify(self):
        input = "hello"
        target = "hello"
        assert _simplify(input) == target

    def test_dict_simplify(self):
        input = {"hello": "world"}
        target = [4, {"hello": "world"}]
        assert _simplify(input) == target

    def test_range_simplify(self):
        input = range(1, 3, 4)
        target = [5, (1, 3, 4)]
        assert _simplify(input) == target

    def test_torch_tensor_simplify(self):
        input = Tensor(numpy.random.random((100, 100)))
        output = _simplify(input)
        assert type(output) == list
        assert type(output[1]) == bytes

    def test_ndarray_simplify(self):
        input = numpy.random.random((100, 100))
        output = _simplify(input)
        assert type(output[1][0]) == bytes
        assert output[1][1] == input.shape
        assert output[1][2] == input.dtype.name

    def test_ellipsis_simplify(self):
        assert _simplify(Ellipsis)[1] == b""

    def test_pointer_tensor_simplify(self):
        alice = syft.VirtualWorker(id="alice")
        input = PointerTensor(id=1000, location=alice, owner=alice)
        output = _simplify(input)
        assert output[1]["id"] == input.id
        assert output[1]["owner"] == input.owner.id
        assert output[1]["location"] == input.location.id
        assert output[1]["id_at_location"] == input.id_at_location

<<<<<<< HEAD


class TestSerde(TestCase):
    def setUp(self):
        hook = syft.TorchHook(torch, verbose=True)

        me = hook.local_worker
        me.is_client_worker = False

        bob = syft.VirtualWorker(id="bob", hook=hook, is_client_worker=False)
        alice = syft.VirtualWorker(id="alice", hook=hook, is_client_worker=False)
        james = syft.VirtualWorker(id="james", hook=hook, is_client_worker=False)

        me.add_workers([bob, alice, james])
        bob.add_workers([alice, james])
        alice.add_workers([bob, james])
        james.add_workers([bob, alice])

        self.hook = hook
        self.bob = bob
        self.alice = alice
        self.james = james

=======
>>>>>>> 45b8fec8

class TestSerde(object):

    @pytest.mark.parametrize("compress", [True, False])
    def test_torch_Tensor(self, compress):
        t = Tensor(numpy.random.random((100, 100)))
        t_serialized = serialize(t, compress=compress)
        t_serialized_deserialized = deserialize(t_serialized, compressed=compress)
        assert (t == t_serialized_deserialized).all()

    @pytest.mark.parametrize("compress", [True, False])
    def test_tuple(self, compress):
        # Test with a simple datatype
        tuple = (1, 2)
        tuple_serialized = serialize(tuple, compress=compress)
        tuple_serialized_deserialized = deserialize(tuple_serialized, compressed=compress)
        assert tuple == tuple_serialized_deserialized

        # Test with a complex data structure
        tensor_one = Tensor(numpy.random.random((100, 100)))
        tensor_two = Tensor(numpy.random.random((100, 100)))
        tuple = (tensor_one, tensor_two)
        tuple_serialized = serialize(tuple, compress=compress)
        tuple_serialized_deserialized = deserialize(tuple_serialized, compressed=compress)
        # `assert tuple_serialized_deserialized == tuple` does not work, therefore it's split
        # into 3 assertions
        assert type(tuple_serialized_deserialized) == type(tuple)
        assert (tuple_serialized_deserialized[0] == tensor_one).all()
        assert (tuple_serialized_deserialized[1] == tensor_two).all()

    @pytest.mark.parametrize("compress", [True, False])
    def test_bytearray(self, compress):
        bytearr = bytearray("This is a teststring", "utf-8")
        bytearr_serialized = serialize(bytearr, compress=compress)
        bytearr_serialized_desirialized = deserialize(bytearr_serialized, compressed=compress)
        assert bytearr == bytearr_serialized_desirialized

        bytearr = bytearray(numpy.random.random((100, 100)))
        bytearr_serialized = serialize(bytearr, compress=False)
        bytearr_serialized_desirialized = deserialize(bytearr_serialized, compressed=False)
        assert bytearr == bytearr_serialized_desirialized

    @pytest.mark.parametrize("compress", [True, False])
    def test_ndarray_serde(self, compress):
        arr = numpy.random.random((100, 100))
        arr_serialized = serialize(arr, compress=compress)

        arr_serialized_deserialized = deserialize(arr_serialized, compressed=compress)

        assert numpy.array_equal(arr, arr_serialized_deserialized)

    @pytest.mark.parametrize("compressScheme", ["lz4", "zstd"])
    def test_compress_decompress(self, compressScheme):
        original = msgpack.dumps([1, 2, 3])
        compressed = _compress(original, compressScheme=compressScheme)
        decompressed = _decompress(compressed, compressScheme=compressScheme)
        assert type(compressed) == bytes
        assert original == decompressed

    @pytest.mark.parametrize("compressScheme", ["lz4", "zstd"])
    def test_compressed_serde(self, compressScheme):
        arr = numpy.random.random((100, 100))
        arr_serialized = serialize(arr, compress=True, compressScheme=compressScheme)

        arr_serialized_deserialized = deserialize(
            arr_serialized, compressed=True, compressScheme=compressScheme
        )
        assert numpy.array_equal(arr, arr_serialized_deserialized)

    @pytest.mark.parametrize("compress", [True, False])
    def test_dict(self, compress):
        # Test with integers
        _dict = {1: 1, 2: 2, 3: 3}
        dict_serialized = serialize(_dict, compress=compress)
        dict_serialized_deserialized = deserialize(dict_serialized, compressed=compress)
        assert _dict == dict_serialized_deserialized

        # Test with strings
        _dict = {"one": 1, "two": 2, "three": 3}
        dict_serialized = serialize(_dict, compress=compress)
        dict_serialized_deserialized = deserialize(dict_serialized, compressed=compress)
        assert _dict == dict_serialized_deserialized

        # Test with a complex data structure
        tensor_one = Tensor(numpy.random.random((100, 100)))
        tensor_two = Tensor(numpy.random.random((100, 100)))
        _dict = {0: tensor_one, 1: tensor_two}
        dict_serialized = serialize(_dict, compress=compress)
        dict_serialized_deserialized = deserialize(dict_serialized, compressed=compress)
        # `assert dict_serialized_deserialized == _dict` does not work, therefore it's split
        # into 3 assertions
        assert type(dict_serialized_deserialized) == type(_dict)
        assert (dict_serialized_deserialized[0] == tensor_one).all()
        assert (dict_serialized_deserialized[1] == tensor_two).all()

    @pytest.mark.parametrize("compress", [True, False])
    def test_range_serde(self, compress):
        _range = range(1, 2, 3)

        range_serialized = serialize(_range, compress=compress)

        range_serialized_deserialized = deserialize(range_serialized, compressed=compress)

        assert _range == range_serialized_deserialized

    @pytest.mark.parametrize("compress", [True, False])
    def test_list(self, compress):
        # Test with integers
        _list = [1, 2]
        list_serialized = serialize(_list, compress=compress)
        list_serialized_deserialized = deserialize(list_serialized, compressed=compress)
        assert _list == list_serialized_deserialized

        # Test with strings
        _list = ["hello", "world"]
        list_serialized = serialize(_list, compress=compress)
        list_serialized_deserialized = deserialize(list_serialized, compressed=compress)
        assert _list == list_serialized_deserialized

        # Test with a complex data structure
        tensor_one = Tensor(numpy.random.random((100, 100)))
        tensor_two = Tensor(numpy.random.random((100, 100)))
        _list = (tensor_one, tensor_two)
        list_serialized = serialize(_list, compress=compress)
        list_serialized_deserialized = deserialize(list_serialized, compressed=compress)
        # `assert list_serialized_deserialized == _list` does not work, therefore it's split
        # into 3 assertions
        assert type(list_serialized_deserialized) == type(_list)
        assert (list_serialized_deserialized[0] == tensor_one).all()
        assert (list_serialized_deserialized[1] == tensor_two).all()

    @pytest.mark.parametrize("compress", [True, False])
    def test_set(self, compress):
        # Test with integers
        _set = set([1, 2])
        set_serialized = serialize(_set, compress=compress)
        set_serialized_deserialized = deserialize(set_serialized, compressed=compress)
        assert _set == set_serialized_deserialized

        # Test with strings
        _set = set(["hello", "world"])
        set_serialized = serialize(_set, compress=compress)
        set_serialized_deserialized = deserialize(set_serialized, compressed=compress)
        assert _set == set_serialized_deserialized

        # Test with a complex data structure
        tensor_one = Tensor(numpy.random.random((100, 100)))
        tensor_two = Tensor(numpy.random.random((100, 100)))
        _set = (tensor_one, tensor_two)
        set_serialized = serialize(_set, compress=compress)
        set_serialized_deserialized = deserialize(set_serialized, compressed=compress)
        # `assert set_serialized_deserialized == _set` does not work, therefore it's split
        # into 3 assertions
        assert type(set_serialized_deserialized) == type(_set)
        assert (set_serialized_deserialized[0] == tensor_one).all()
        assert (set_serialized_deserialized[1] == tensor_two).all()

    @pytest.mark.parametrize("compress", [True, False])
    def test_slice(self, compress):
        s = slice(0, 100, 2)
        x = numpy.random.rand(100)
        s_serialized = serialize(s, compress=compress)
        s_serialized_deserialized = deserialize(s_serialized, compressed=compress)

        assert type(s) == type(s_serialized_deserialized)
        assert (x[s] == x[s_serialized_deserialized]).all()

        s = slice(40, 50)
        x = numpy.random.rand(100)
        s_serialized = serialize(s, compress=False)
        s_serialized_deserialized = deserialize(s_serialized, compressed=False)

        assert type(s) == type(s_serialized_deserialized)
        assert (x[s] == x[s_serialized_deserialized]).all()

    @pytest.mark.parametrize("compress", [True, False])
    def test_float(self, compress):
        x = 0.5
        y = 1.5

        x_serialized = serialize(x, compress=compress)
        x_serialized_deserialized = deserialize(x_serialized, compressed=compress)

        y_serialized = serialize(y, compress=compress)
        y_serialized_deserialized = deserialize(y_serialized, compressed=compress)

        assert x_serialized_deserialized == x
        assert y_serialized_deserialized == y

    def test_compressed_float(self):
        x = 0.5
        y = 1.5

<<<<<<< HEAD
        x_serialized = serialize(x, compress=True)
        x_serialized_deserialized = deserialize(x_serialized, compressed=True)

        y_serialized = serialize(y, compress=True)
        y_serialized_deserialized = deserialize(y_serialized, compressed=True)

        assert x_serialized_deserialized == x
        assert y_serialized_deserialized == y


#
# class TestHooked(object):
#     @pytest.mark.parametrize(
#         "compress, compressScheme", [(True, "lz4"), (False, "lz4"), (True, "zstd"), (False, "zstd")]
#     )
#     def test_hooked_tensor(self, compress, compressScheme):
#         TorchHook(torch)
#
# <<<<<<< HEAD
#         y_serialized = serialize(y, compress=True)
#         y_serialized_deserialized = deserialize(y_serialized, compressed=True)
#
#         assert x_serialized_deserialized == x
#         assert y_serialized_deserialized == y
#
#     def test_PointerTensor(self):
#         t = PointerTensor(id=1000, location=self.alice, owner=self.alice)
#         t_serialized = serialize(t, compress=False)
#         t_serialized_deserialized = deserialize(t_serialized, compressed=False)
#
#         assert t.id == t_serialized_deserialized.id
#         assert t.location == t_serialized_deserialized.location
#         assert t.owner == t_serialized_deserialized.owner
#         assert t.id_at_location == t_serialized_deserialized.id_at_location
# =======
#         t = Tensor(numpy.random.random((100, 100)))
#         t_serialized = serialize(t, compress=compress, compressScheme=compressScheme)
#         t_serialized_deserialized = deserialize(
#             t_serialized, compressed=compress, compressScheme=compressScheme
#         )
#         assert (t == t_serialized_deserialized).all()
# >>>>>>> 7ca824775262633b5887f048d089754660d11c59
=======
class TestHooked(object):
    def setUp(self):
        hook = syft.TorchHook(torch, verbose=True)

        me = hook.local_worker
        me.is_client_worker = False

        bob = syft.VirtualWorker(id="bob", hook=hook, is_client_worker=False)
        alice = syft.VirtualWorker(id="alice", hook=hook, is_client_worker=False)
        james = syft.VirtualWorker(id="james", hook=hook, is_client_worker=False)

        bob.add_workers([alice, james])
        alice.add_workers([bob, james])
        james.add_workers([bob, alice])

        self.hook = hook
        self.bob = bob
        self.alice = alice
        self.james = james

    @pytest.mark.parametrize(
        "compress, compressScheme", [(True, "lz4"), (False, "lz4"), (True, "zstd"), (False, "zstd")]
    )
    def test_hooked_tensor(self, compress, compressScheme):
        TorchHook(torch)

        t = Tensor(numpy.random.random((100, 100)))
        t_serialized = serialize(t, compress=compress, compressScheme=compressScheme)
        t_serialized_deserialized = deserialize(
            t_serialized, compressed=compress, compressScheme=compressScheme
        )
        assert (t == t_serialized_deserialized).all()

    def test_PointerTensor(self):

        self.setUp()

        t = PointerTensor(id=1000, location=self.alice, owner=self.alice)
        t_serialized = serialize(t, compress=False)
        t_serialized_deserialized = deserialize(t_serialized, compressed=False)

        assert t.id == t_serialized_deserialized.id
        assert t.location.id == t_serialized_deserialized.location
        assert t.owner.id == t_serialized_deserialized.owner
        assert t.id_at_location == t_serialized_deserialized.id_at_location
>>>>>>> 45b8fec8
<|MERGE_RESOLUTION|>--- conflicted
+++ resolved
@@ -85,32 +85,6 @@
         assert output[1]["location"] == input.location.id
         assert output[1]["id_at_location"] == input.id_at_location
 
-<<<<<<< HEAD
-
-
-class TestSerde(TestCase):
-    def setUp(self):
-        hook = syft.TorchHook(torch, verbose=True)
-
-        me = hook.local_worker
-        me.is_client_worker = False
-
-        bob = syft.VirtualWorker(id="bob", hook=hook, is_client_worker=False)
-        alice = syft.VirtualWorker(id="alice", hook=hook, is_client_worker=False)
-        james = syft.VirtualWorker(id="james", hook=hook, is_client_worker=False)
-
-        me.add_workers([bob, alice, james])
-        bob.add_workers([alice, james])
-        alice.add_workers([bob, james])
-        james.add_workers([bob, alice])
-
-        self.hook = hook
-        self.bob = bob
-        self.alice = alice
-        self.james = james
-
-=======
->>>>>>> 45b8fec8
 
 class TestSerde(object):
 
@@ -304,7 +278,6 @@
         x = 0.5
         y = 1.5
 
-<<<<<<< HEAD
         x_serialized = serialize(x, compress=True)
         x_serialized_deserialized = deserialize(x_serialized, compressed=True)
 
@@ -315,39 +288,6 @@
         assert y_serialized_deserialized == y
 
 
-#
-# class TestHooked(object):
-#     @pytest.mark.parametrize(
-#         "compress, compressScheme", [(True, "lz4"), (False, "lz4"), (True, "zstd"), (False, "zstd")]
-#     )
-#     def test_hooked_tensor(self, compress, compressScheme):
-#         TorchHook(torch)
-#
-# <<<<<<< HEAD
-#         y_serialized = serialize(y, compress=True)
-#         y_serialized_deserialized = deserialize(y_serialized, compressed=True)
-#
-#         assert x_serialized_deserialized == x
-#         assert y_serialized_deserialized == y
-#
-#     def test_PointerTensor(self):
-#         t = PointerTensor(id=1000, location=self.alice, owner=self.alice)
-#         t_serialized = serialize(t, compress=False)
-#         t_serialized_deserialized = deserialize(t_serialized, compressed=False)
-#
-#         assert t.id == t_serialized_deserialized.id
-#         assert t.location == t_serialized_deserialized.location
-#         assert t.owner == t_serialized_deserialized.owner
-#         assert t.id_at_location == t_serialized_deserialized.id_at_location
-# =======
-#         t = Tensor(numpy.random.random((100, 100)))
-#         t_serialized = serialize(t, compress=compress, compressScheme=compressScheme)
-#         t_serialized_deserialized = deserialize(
-#             t_serialized, compressed=compress, compressScheme=compressScheme
-#         )
-#         assert (t == t_serialized_deserialized).all()
-# >>>>>>> 7ca824775262633b5887f048d089754660d11c59
-=======
 class TestHooked(object):
     def setUp(self):
         hook = syft.TorchHook(torch, verbose=True)
@@ -392,5 +332,4 @@
         assert t.id == t_serialized_deserialized.id
         assert t.location.id == t_serialized_deserialized.location
         assert t.owner.id == t_serialized_deserialized.owner
-        assert t.id_at_location == t_serialized_deserialized.id_at_location
->>>>>>> 45b8fec8
+        assert t.id_at_location == t_serialized_deserialized.id_at_location