from collections import OrderedDict
import pytest
import numpy
import torch
from functools import partial
import traceback
import io

import syft
from syft.serde import msgpack

# Make dict of type codes
CODE = OrderedDict()
for cls, simplifier in msgpack.serde.simplifiers.items():
    CODE[cls] = simplifier[0]
FORCED_CODE = OrderedDict()
for cls, simplifier in msgpack.serde.forced_full_simplifiers.items():
    FORCED_CODE[cls] = simplifier[0]

########################################################################
# Functions that return list of serde samples in the following format:
# [
#   {
#    "value": original_value,
#    "simplified": simplified_value,
#    "cmp_detailed": custom_detailed_values_comparison_function, # optional
#    "cmp_simplified": custom_simplified_values_comparison_function, # optional
#    "framework": None or torch, # optional, affects tensor serialization strategy
#    "forced": (bool), # optional, enables forced full simplification
#   },
#   ...
# ]
########################################################################

########################################################################
# Native types.
########################################################################

# None


def make_none(**kwargs):
    return [{"value": None}]


# Dict.
def make_dict(**kwargs):
    return [
        {
            "value": {1: "hello", 2: "world"},
            "simplified": (
                CODE[dict],
                (
                    (1, (CODE[str], (b"hello",))),  # [not simplified tuple]  # key  # value
                    (2, (CODE[str], (b"world",))),
                ),
            ),
        },
        {
            "value": {"hello": "world"},
            "simplified": (
                CODE[dict],
                (
                    (  # [not simplified tuple]
                        (CODE[str], (b"hello",)),  # key
                        (CODE[str], (b"world",)),  # value
                    ),
                ),
            ),
        },
        {"value": {}, "simplified": (CODE[dict], tuple())},
    ]


# List.
def make_list(**kwargs):
    return [
        {
            "value": ["hello", "world"],
            "simplified": (
                CODE[list],
                ((CODE[str], (b"hello",)), (CODE[str], (b"world",))),  # item
            ),
        },
        {"value": ["hello"], "simplified": (CODE[list], ((CODE[str], (b"hello",)),))},  # item
        {"value": [], "simplified": (CODE[list], tuple())},
        # Tests that forced full simplify should return just simplified object if it doesn't have full simplifier
        {
            "forced": True,
            "value": ["hello"],
            "simplified": (CODE[list], ((CODE[str], (b"hello",)),)),  # item
        },
    ]


# Tuple.
def make_tuple(**kwargs):
    return [
        {
            "value": ("hello", "world"),
            "simplified": (CODE[tuple], ((CODE[str], (b"hello",)), (CODE[str], (b"world",)))),
        },
        {"value": ("hello",), "simplified": (CODE[tuple], ((CODE[str], (b"hello",)),))},
        {"value": tuple(), "simplified": (CODE[tuple], tuple())},
    ]


# Set.
def make_set(**kwargs):
    def compare_simplified(actual, expected):
        """When set is simplified and converted to tuple, elements order in tuple is random
        We compare tuples as sets because the set order is undefined"""
        assert actual[0] == expected[0]
        assert set(actual[1]) == set(expected[1])
        return True

    return [
        {
            "value": {"hello", "world"},
            "simplified": (CODE[set], ((CODE[str], (b"world",)), (CODE[str], (b"hello",)))),
            "cmp_simplified": compare_simplified,
        },
        {"value": {"hello"}, "simplified": (CODE[set], ((CODE[str], (b"hello",)),))},
        {"value": set([]), "simplified": (CODE[set], tuple())},
    ]


# Slice.
def make_slice(**kwargs):
    return [
        {"value": slice(10, 20, 30), "simplified": (CODE[slice], (10, 20, 30))},
        {"value": slice(10, 20), "simplified": (CODE[slice], (10, 20, None))},
        {"value": slice(10), "simplified": (CODE[slice], (None, 10, None))},
    ]


# Range.
def make_range(**kwargs):
    return [
        {"value": range(1, 3, 4), "simplified": (CODE[range], (1, 3, 4))},
        {"value": range(1, 3), "simplified": (CODE[range], (1, 3, 1))},
    ]


# String.
def make_str(**kwargs):
    return [
        {"value": "a string", "simplified": (CODE[str], (b"a string",))},
        {"value": "", "simplified": (CODE[str], (b"",))},
    ]


# Int.
def make_int(**kwargs):
    return [
        {"value": 5, "simplified": 5},
        # Tests that forced full simplify should return just simplified object if it doesn't have full simplifier
        {"forced": True, "value": 5, "simplified": 5},
    ]


# Float.
def make_float(**kwargs):
    return [{"value": 5.1, "simplified": 5.1}]


# Ellipsis.
def make_ellipsis(**kwargs):
    return [{"value": ..., "simplified": (CODE[type(Ellipsis)], (b"",))}]


########################################################################
# Numpy.
########################################################################

# numpy.ndarray
def make_numpy_ndarray(**kwargs):
    np_array = numpy.random.random((2, 2))

    def compare(detailed, original):
        """Compare numpy arrays"""
        assert numpy.array_equal(detailed, original)
        return True

    return [
        {
            "value": np_array,
            "simplified": (
                CODE[type(np_array)],
                (
                    np_array.tobytes(),  # (bytes) serialized bin
                    (CODE[tuple], (2, 2)),  # (tuple) shape
                    (CODE[str], (b"float64",)),  # (str) dtype.name
                ),
            ),
            "cmp_detailed": compare,
        }
    ]


# numpy.float32, numpy.float64, numpy.int32, numpy.int64
def make_numpy_number(dtype, **kwargs):
    num = numpy.array([2.2], dtype=dtype)[0]
    return [
        {
            "value": num,
            "simplified": (
                CODE[dtype],
                (
                    num.tobytes(),  # (bytes)
                    (CODE[str], (num.dtype.name.encode("utf-8"),)),  # (str) dtype.name
                ),
            ),
        }
    ]


########################################################################
# PyTorch.
########################################################################

# Utility functions.


def compare_modules(detailed, original):
    """Compare ScriptModule instances"""
    input = torch.randn(10, 3)
    # NOTE: after serde TopLevelTracedModule or jit.ScriptFunction become
    # ScriptModule (that's what torch.jit.load returns in detail function)
    assert isinstance(detailed, torch.jit.ScriptModule)
    # Code changes after torch.jit.load(): function becomes `forward` method
    if type(original) != torch.jit.ScriptFunction:
        assert detailed.code == original.code
    # model outputs match
    assert detailed(input).equal(original(input))
    return True


def save_to_buffer(tensor) -> bin:
    """Serializes a pytorch tensor to binary"""
    binary_stream = io.BytesIO()
    torch.save(tensor, binary_stream)
    return binary_stream.getvalue()


# torch.device
def make_torch_device(**kwargs):
    torch_device = torch.device("cpu")
    return [
        {
            "value": torch_device,
            "simplified": (CODE[type(torch_device)], ((CODE[str], (b"cpu",)),)),  # (str) device
        }
    ]


# torch.dtype
def make_torch_dtype(**kwargs):
    torch_dtype = torch.int32
    return [
        {"value": torch_dtype, "simplified": (CODE[type(torch_dtype)], "int32")}  # (str) device
    ]


# torch.jit.ScriptModule
def make_torch_scriptmodule(**kwargs):
    class ScriptModule(torch.jit.ScriptModule):
        def __init__(self):
            super(ScriptModule, self).__init__()

        @torch.jit.script_method
        def forward(self, x):  # pragma: no cover
            return x + 2

    sm = ScriptModule()
    return [
        {
            "value": sm,
            "simplified": (
                CODE[torch.jit.ScriptModule],
                (sm.save_to_buffer(),),  # (bytes) serialized torchscript
            ),
            "cmp_detailed": compare_modules,
        }
    ]


# torch.jit.ScriptFunction
def make_torch_scriptfunction(**kwargs):
    @torch.jit.script
    def func(x):  # pragma: no cover
        return x + 2

    return [
        {
            "value": func,
            "simplified": (
                CODE[torch.jit.ScriptFunction],
                (func.save_to_buffer(),),  # (bytes) serialized torchscript
            ),
            "cmp_detailed": compare_modules,
        }
    ]


# torch.memory_format
def make_torch_memoryformat(**kwargs):
    memory_format = torch.preserve_format

    return [{"value": memory_format, "simplified": (CODE[torch.memory_format], 3)}]


# torch.jit.TopLevelTracedModule
# NOTE: if the model is created inside the function, it will be serialized differently depending on the context
class TopLevelTraceModel(torch.nn.Module):
    def __init__(self):
        super(TopLevelTraceModel, self).__init__()
        self.w1 = torch.nn.Parameter(torch.randn(3, 1), requires_grad=True)
        self.b1 = torch.nn.Parameter(torch.randn(1), requires_grad=True)

    def forward(self, x):
        x = x @ self.w1 + self.b1
        return x


topLevelTraceModel = TopLevelTraceModel()


def make_torch_topleveltracedmodule(**kwargs):
    tm = torch.jit.trace(topLevelTraceModel, torch.randn(10, 3))

    return [
        {
            "value": tm,
            "simplified": (
                CODE[torch.jit.TopLevelTracedModule],
                (tm.save_to_buffer(),),  # (bytes) serialized torchscript
            ),
            "cmp_detailed": compare_modules,
        }
    ]


# torch.nn.parameter.Parameter
def make_torch_parameter(**kwargs):
    param = torch.nn.Parameter(torch.randn(3, 3), requires_grad=True)

    def compare(detailed, original):
        assert type(detailed) == torch.nn.Parameter
        assert detailed.data.equal(original.data)
        assert detailed.id == original.id
        assert detailed.requires_grad == original.requires_grad
        return True

    return [
        {
            "value": param,
            "simplified": (
                CODE[torch.nn.Parameter],
                (
                    param.id,  # (int) id
                    msgpack.serde._simplify(
                        kwargs["workers"]["serde_worker"], param.data
                    ),  # (Tensor) data
                    param.requires_grad,  # (bool) requires_grad
                    None,
                ),
            ),
            "cmp_detailed": compare,
        }
    ]


# torch.Tensor
def make_torch_tensor(**kwargs):
    tensor = torch.randn(3, 3)
    tensor.tag("tag1")
    tensor.describe("desc")

    def compare(detailed, original):
        assert type(detailed) == torch.Tensor
        assert detailed.data.equal(original.data)
        assert detailed.id == original.id
        assert detailed.requires_grad == original.requires_grad
        assert detailed.tags == original.tags
        assert detailed.description == original.description
        return True

    return [
        # Default pytorch tensor serialization strategy
        {
            "value": tensor,
            "simplified": (
                CODE[torch.Tensor],
                (
                    tensor.id,  # (int) id
                    save_to_buffer(tensor),  # (bytes) serialized tensor
                    None,  # (AbstractTensor) chain
                    None,  # (AbstractTensor) grad_chain
                    (CODE[set], ((CODE[str], (b"tag1",)),)),  # (set of str) tags
                    (CODE[str], (b"desc",)),  # (str) description
                    (CODE[str], (b"torch",)),  # (str) framework
                    None,  # (int) origin
                    None,  # (int) id_at_origin
                ),
            ),
            "cmp_detailed": compare,
        },
        # "All" tensor serialization strategy
        {
            "framework": None,
            "value": tensor,
            "simplified": (
                CODE[torch.Tensor],
                (
                    tensor.id,  # (int) id
                    (
                        CODE[tuple],
                        (  # serialized tensor
                            (CODE[tuple], (3, 3)),  # tensor.shape
                            (CODE[str], (b"float32",)),  # tensor.dtype
                            (
                                CODE[list],
                                tuple(tensor.flatten().tolist()),
                            ),  # tensor contents as flat list
                        ),
                    ),
                    None,  # (AbstractTensor) chain
                    None,  # (AbstractTensor) grad_chain
                    (CODE[set], ((CODE[str], (b"tag1",)),)),  # (set of str) tags
                    (CODE[str], (b"desc",)),  # (str) description
                    (CODE[str], (b"all",)),  # (str) framework
                    None,  # (int) origin
                    None,  # (int) id_at_origin
                ),
            ),
            "cmp_detailed": compare,
        },
    ]


# torch.Size
def make_torch_size(**kwargs):
    return [
        {
            "value": torch.randn(3, 3).size(),
            "simplified": (CODE[torch.Size], (3, 3)),  # (int) *shape
        }
    ]


########################################################################
# PySyft.
########################################################################

# Utility functions


def compare_actions(detailed, original):
    """Compare 2 Actions"""
    assert len(detailed) == len(original)
    for original_op, detailed_op in zip(original, detailed):
        for original_arg, detailed_arg in zip(original_op.args, detailed_op.args):
            assert original_arg == detailed_arg
        for original_return, detailed_return in zip(original_op.return_ids, detailed_op.return_ids):
            assert original_return == detailed_return
        assert original_op.name == detailed_op.name
        assert original_op.kwargs == detailed_op.kwargs
    return True


def compare_placeholders_list(detailed, original):
    """Compare 2 lists of placeholders"""
    assert len(detailed) == len(original)
    for original_ph, detailed_ph in zip(original, detailed):
        assert detailed_ph.id == original_ph.id
        assert detailed_ph.tags == original_ph.tags
        assert detailed_ph.description == original_ph.description
        assert detailed_ph.expected_shape == original_ph.expected_shape
    return True


def compare_placeholders_dict(detailed, original):
    """Compare 2 dicts of placeholders"""
    assert len(detailed) == len(original)
    for key, detailed_ph in detailed.items():
        original_ph = original[key]
        assert detailed_ph.id == original_ph.id
        assert detailed_ph.tags == original_ph.tags
        assert detailed_ph.description == original_ph.description
        assert detailed_ph.expected_shape == original_ph.expected_shape
    return True


def compare_roles(detailed, original):
    """Compare 2 Roles"""
    assert detailed.id == original.id
    compare_actions(detailed.actions, original.actions)
    compare_placeholders_list(detailed.state.state_placeholders, original.state.state_placeholders)
    compare_placeholders_dict(detailed.placeholders, original.placeholders)
    assert detailed.input_placeholder_ids == original.input_placeholder_ids
    assert detailed.output_placeholder_ids == original.output_placeholder_ids
    return True


# AdditiveSharingTensor
def make_additivesharingtensor(**kwargs):
    workers = kwargs["workers"]
    alice, bob, james = workers["alice"], workers["bob"], workers["james"]
    tensor = torch.tensor([[3.1, 4.3]]).fix_prec().share(alice, bob, crypto_provider=james)
    ast = tensor.child.child

    def compare(detailed, original):
        assert (
            type(detailed)
            == syft.frameworks.torch.tensors.interpreters.additive_shared.AdditiveSharingTensor
        )
        assert detailed.id == original.id
        assert detailed.field == original.field
        assert detailed.child.keys() == original.child.keys()
        return True

    return [
        {
            "value": ast,
            "simplified": (
                CODE[
                    syft.frameworks.torch.tensors.interpreters.additive_shared.AdditiveSharingTensor
                ],
                (
                    ast.id,  # (int or str) id
                    (CODE[str], (str(ast.field).encode("utf-8"),))
                    if ast.field == 2 ** 64
                    else ast.field,  # (int or str) field
                    ast.dtype.encode("utf-8"),
                    (CODE[str], (ast.crypto_provider.id.encode("utf-8"),)),  # (str) worker_id
                    msgpack.serde._simplify(
                        kwargs["workers"]["serde_worker"], ast.child
                    ),  # (dict of AbstractTensor) simplified chain
                    ast.get_garbage_collect_data(),
                ),
            ),
            "cmp_detailed": compare,
        }
    ]


# FixedPrecisionTensor
def make_fixedprecisiontensor(**kwargs):
    workers = kwargs["workers"]
    alice, bob, james = workers["alice"], workers["bob"], workers["james"]
    t = torch.tensor([[3.1, 4.3]])
    fpt_tensor = t.fix_prec(base=12, precision_fractional=5).share(
        alice, bob, crypto_provider=james
    )
    fpt = fpt_tensor.child
    fpt.tag("tag1")
    fpt.describe("desc")
    # AdditiveSharingTensor.simplify sets garbage_collect_data=False on child tensors during simplify
    # This changes tensors' internal state in chain and is required to pass the test
    msgpack.serde._simplify(kwargs["workers"]["serde_worker"], fpt)

    def compare(detailed, original):
        assert (
            type(detailed)
            == syft.frameworks.torch.tensors.interpreters.precision.FixedPrecisionTensor
        )
        assert detailed.id == original.id
        assert detailed.field == original.field
        assert detailed.base == original.base
        assert detailed.precision_fractional == original.precision_fractional
        assert detailed.kappa == original.kappa
        assert detailed.tags == original.tags
        assert detailed.description == original.description
        return True

    return [
        {
            "value": fpt,
            "simplified": (
                CODE[syft.frameworks.torch.tensors.interpreters.precision.FixedPrecisionTensor],
                (
                    fpt.id,  # (int or str) id
                    (CODE[str], (str(fpt.field).encode("utf-8"),))
                    if fpt.field == 2 ** 64
                    else fpt.field,  # (int or str) field
                    fpt.dtype,  # (str) dtype
                    12,  # (int) base
                    5,  # (int) precision_fractional
                    fpt.kappa,  # (int) kappa
                    (CODE[set], ((CODE[str], (b"tag1",)),)),  # (set of str) tags
                    (CODE[str], (b"desc",)),  # (str) description
                    msgpack.serde._simplify(
                        kwargs["workers"]["serde_worker"], fpt.child
                    ),  # (AbstractTensor) chain
                ),
            ),
            "cmp_detailed": compare,
        }
    ]


# LoggingTensor
def make_loggingtensor(**kwargs):
    t = torch.randn(3, 3)
    lt = syft.frameworks.torch.tensors.decorators.logging.LoggingTensor().on(t).child

    def compare(detailed, original):
        assert type(detailed) == syft.frameworks.torch.tensors.decorators.logging.LoggingTensor
        assert detailed.id == original.id
        assert detailed.child.equal(original.child)
        return True

    return [
        {
            "value": lt,
            "simplified": (
                CODE[syft.frameworks.torch.tensors.decorators.logging.LoggingTensor],
                (
                    lt.id,  # (int or str) id
                    msgpack.serde._simplify(
                        kwargs["workers"]["serde_worker"], lt.child
                    ),  # (AbstractTensor) chain
                ),
            ),
            "cmp_detailed": compare,
        }
    ]


# syft.execution.placeholder_id.PlaceholderId
def make_placeholder_id(**kwargs):
    p = syft.execution.placeholder.PlaceHolder()
    obj_id = p.id

    def compare(detailed, original):
        assert type(detailed) == syft.execution.placeholder_id.PlaceholderId
        assert detailed.value == original.value
        return True

    return [
        {
            "value": obj_id,
            "simplified": (CODE[syft.execution.placeholder_id.PlaceholderId], (obj_id.value,)),
            "cmp_detailed": compare,
        }
    ]


# syft.generic.pointers.multi_pointer.MultiPointerTensor
def make_multipointertensor(**kwargs):
    workers = kwargs["workers"]
    alice, bob = workers["alice"], workers["bob"]
    t = torch.randn(3, 3)
    mpt = t.send(alice, bob).child

    def compare(detailed, original):
        assert type(detailed) == syft.generic.pointers.multi_pointer.MultiPointerTensor
        assert detailed.id == original.id
        assert detailed.child.keys() == original.child.keys()
        return True

    return [
        {
            "value": mpt,
            "simplified": (
                CODE[syft.generic.pointers.multi_pointer.MultiPointerTensor],
                (
                    mpt.id,  # (int or str) id
                    msgpack.serde._simplify(kwargs["workers"]["serde_worker"], mpt.child),  # (dict)
                ),
            ),
            "cmp_detailed": compare,
        }
    ]


# syft.frameworks.torch.fl.dataset
def make_basedataset(**kwargs):
    workers = kwargs["workers"]
    alice, bob, james = workers["alice"], workers["bob"], workers["james"]
    dataset = syft.BaseDataset(torch.tensor([1, 2, 3, 4]), torch.tensor([5, 6, 7, 8]))
    dataset.tag("#tag1").describe("desc")

    def compare(detailed, original):
        assert type(detailed) == syft.BaseDataset
        assert (detailed.data == original.data).all()
        assert (detailed.targets == original.targets).all()
        assert detailed.id == original.id
        assert detailed.tags == original.tags
        assert detailed.description == original.description
        return True

    return [
        {
            "value": dataset,
            "simplified": (
                CODE[syft.frameworks.torch.fl.dataset.BaseDataset],
                (
                    msgpack.serde._simplify(kwargs["workers"]["serde_worker"], dataset.data),
                    msgpack.serde._simplify(kwargs["workers"]["serde_worker"], dataset.targets),
                    dataset.id,
                    msgpack.serde._simplify(
                        kwargs["workers"]["serde_worker"], dataset.tags
                    ),  # (set of str) tags
                    msgpack.serde._simplify(
                        kwargs["workers"]["serde_worker"], dataset.description
                    ),  # (str) description
                    msgpack.serde._simplify(kwargs["workers"]["serde_worker"], dataset.child),
                ),
            ),
            "cmp_detailed": compare,
        }
    ]


# syft.generic.pointers.pointer_dataset.PointerDataset
def make_pointerdataset(**kwargs):
    alice, me = kwargs["workers"]["alice"], kwargs["workers"]["me"]
    data = torch.tensor([1, 2, 3, 4])
    targets = torch.tensor([5, 6, 7, 8])
    dataset = syft.BaseDataset(data, targets).tag("#test")
    dataset.send(alice)
    ptr = me.request_search(["#test"], location=alice)[0]

    def compare(detailed, original):
        assert type(detailed) == syft.generic.pointers.pointer_dataset.PointerDataset
        assert detailed.id == original.id
        assert detailed.id_at_location == original.id_at_location
        assert detailed.location == original.location
        assert detailed.tags == original.tags
        assert detailed.description == original.description
        assert detailed.garbage_collect_data == original.garbage_collect_data
        return True

    return [
        {
            "value": ptr,
            "simplified": (
                CODE[syft.generic.pointers.pointer_dataset.PointerDataset],
                (
                    ptr.id,  # (int) id
                    ptr.id_at_location,  # (int) id_at_location
                    (CODE[str], (b"alice",)),  # (str) worker_id
                    (CODE[set], ((CODE[str], (b"#test",)),)),  # (set or None) tags
                    None,  # description
                    False,  # (bool) garbage_collect_data
                ),
            ),
            "cmp_detailed": compare,
        }
    ]


# syft.execution.plan.Plan
def make_plan(**kwargs):
    # Function to plan
    @syft.func2plan([torch.Size((3,))])
    def plan(x):
        x = x + x
        y = torch.abs(x)
        return x

    # Model to plan
    class Net(syft.Plan):
        def __init__(self):
            super(Net, self).__init__()
            self.fc1 = torch.nn.Linear(3, 3)
            self.fc2 = torch.nn.Linear(3, 2)

        def forward(self, x):
            x = torch.nn.functional.relu(self.fc1(x))
            x = self.fc2(x)
            return torch.nn.functional.log_softmax(x, dim=0)

    with kwargs["workers"]["serde_worker"].registration_enabled():
        model_plan = Net()
        model_plan.build(torch.tensor([1.0, 2.0, 3.0]))

    def compare(detailed, original):
        assert type(detailed) == syft.execution.plan.Plan
        assert detailed.id == original.id
        compare_roles(detailed.role, original.role)
        assert detailed.include_state == original.include_state
        assert detailed.is_built == original.is_built
        assert detailed.name == original.name
        assert detailed.tags == original.tags
        assert detailed.description == original.description
        with kwargs["workers"]["serde_worker"].registration_enabled():
            t = torch.tensor([1.1, -2, 3])
            res1 = detailed(t)
            res2 = original(t)
        assert res1.equal(res2)
        return True

    return [
        {
            "value": plan,
            "simplified": (
                CODE[syft.execution.plan.Plan],
                (
                    plan.id,  # (int or str) id
                    msgpack.serde._simplify(kwargs["workers"]["serde_worker"], plan.role),
                    plan.include_state,
                    plan.is_built,
                    msgpack.serde._simplify(kwargs["workers"]["serde_worker"], plan.name),
                    msgpack.serde._simplify(kwargs["workers"]["serde_worker"], plan.tags),
                    msgpack.serde._simplify(kwargs["workers"]["serde_worker"], plan.description),
                    msgpack.serde._simplify(
                        kwargs["workers"]["serde_worker"], plan.torchscript
                    ),  # Torchscript
                ),
            ),
            "cmp_detailed": compare,
        },
        {
            "value": model_plan,
            "simplified": (
                CODE[syft.execution.plan.Plan],
                (
                    model_plan.id,  # (int or str) id
                    msgpack.serde._simplify(kwargs["workers"]["serde_worker"], model_plan.role),
                    model_plan.include_state,
                    model_plan.is_built,
                    msgpack.serde._simplify(kwargs["workers"]["serde_worker"], model_plan.name),
                    msgpack.serde._simplify(kwargs["workers"]["serde_worker"], model_plan.tags),
                    msgpack.serde._simplify(
                        kwargs["workers"]["serde_worker"], model_plan.description
                    ),
                    msgpack.serde._simplify(
                        kwargs["workers"]["serde_worker"], model_plan.torchscript
                    ),  # Torchscript
                ),
            ),
            "cmp_detailed": compare,
        },
    ]


# Role
def make_role(**kwargs):
    @syft.func2plan(args_shape=[(1,)], state=(torch.tensor([1.0]),))
    def plan_abs(x, state):
        (bias,) = state.read()
        x = x.abs()
        return x + bias

    plan_abs.build(torch.tensor([3.0]))
    role = plan_abs.role

    def compare(detailed, original):
        assert type(detailed) == syft.execution.role.Role
        compare_roles(detailed, original)
        return True

    return [
        {
            "value": role,
            "simplified": (
                CODE[syft.execution.role.Role],
                (
                    role.id,
                    msgpack.serde._simplify(kwargs["workers"]["serde_worker"], role.actions),
                    msgpack.serde._simplify(kwargs["workers"]["serde_worker"], role.state),
                    msgpack.serde._simplify(kwargs["workers"]["serde_worker"], role.placeholders),
                    role.input_placeholder_ids,
                    role.output_placeholder_ids,
                ),
            ),
            "cmp_detailed": compare,
        }
    ]


# State
def make_state(**kwargs):
    me = kwargs["workers"]["me"]

    t1, t2 = torch.randn(3, 3), torch.randn(3, 3)
    p1, p2 = syft.PlaceHolder(), syft.PlaceHolder()
    p1.tag("state1"), p2.tag("state2")
    p1.instantiate(t1), p2.instantiate(t2)
    state = syft.execution.state.State(state_placeholders=[p1, p2])

    def compare(detailed, original):
        assert type(detailed) == syft.execution.state.State
        compare_placeholders_list(detailed.state_placeholders, original.state_placeholders)
        for i in range(len(original.tensors())):
            assert detailed.tensors()[i].equal(original.tensors()[i])
        return True

    return [
        {
            "value": state,
            "simplified": (
                CODE[syft.execution.state.State],
                (
                    (
                        CODE[list],
                        (  # (list) state_placeholders
                            msgpack.serde._simplify(kwargs["workers"]["serde_worker"], p1),
                            msgpack.serde._simplify(kwargs["workers"]["serde_worker"], p2),
                        ),
                    ),
                    (
                        CODE[list],
                        (  # (list) tensors
                            msgpack.serde._simplify(kwargs["workers"]["serde_worker"], t1),
                            msgpack.serde._simplify(kwargs["workers"]["serde_worker"], t2),
                        ),
                    ),
                ),
            ),
            "cmp_detailed": compare,
        }
    ]


# Protocol
def make_protocol(**kwargs):
    worker = kwargs["workers"]["serde_worker"]

    @syft.func2plan([torch.Size((1, 3))])
    def plan(x):
        x = x + x
        x = torch.abs(x)
        return x

    with worker.registration_enabled():
        worker.register_obj(plan)

    plan.owner = worker
    protocol = syft.execution.protocol.Protocol(
        [("serde-worker-Protocol", plan), ("serde-worker-Protocol", plan)], owner=worker
    )
    protocol.tag("aaa")
    protocol.describe("desc")

    def compare(detailed, original):
        assert type(detailed) == syft.execution.protocol.Protocol
        assert detailed.id == original.id
        assert detailed.tags == original.tags
        assert detailed.description == original.description
        assert detailed.plans == original.plans
        assert detailed.owner == original.owner
        assert detailed.workers_resolved == original.workers_resolved
        return True

    return [
        {
            "value": protocol,
            "simplified": (
                CODE[syft.execution.protocol.Protocol],
                (
                    protocol.id,  # (int)
                    (CODE[set], ((CODE[str], (b"aaa",)),)),  # (set of strings) tags
                    (CODE[str], (b"desc",)),  # (str) description
                    (
                        CODE[list],  # (list) plans reference
                        (
                            # (tuple) reference: worker_id (int/str), plan_id (int/str)
                            (CODE[tuple], ((CODE[str], (b"serde-worker-Protocol",)), plan.id)),
                            (CODE[tuple], ((CODE[str], (b"serde-worker-Protocol",)), plan.id)),
                        ),
                    ),
                    False,  # (bool) workers_resolved
                ),
            ),
            "cmp_detailed": compare,
        }
    ]


# syft.generic.pointers.pointer_tensor.PointerTensor
def make_pointertensor(**kwargs):
    alice = kwargs["workers"]["alice"]
    tensor = torch.randn(3, 3)
    ptr = tensor.send(alice).child

    def compare(detailed, original):
        assert type(detailed) == syft.generic.pointers.pointer_tensor.PointerTensor
        assert detailed.id == original.id
        assert detailed.id_at_location == original.id_at_location
        assert detailed.location == original.location
        assert detailed.point_to_attr == original.point_to_attr
        # Not testing grabage collect data as we are always setting it as False at receiver end
        # irrespective of its initial value
        assert detailed.garbage_collect_data == original.garbage_collect_data
        assert detailed.get().equal(tensor)
        return True

    return [
        {
            "value": ptr,
            "simplified": (
                CODE[syft.generic.pointers.pointer_tensor.PointerTensor],
                (
                    ptr.id,  # (int or str) id
                    ptr.id_at_location,  # (int or str) id_at_location
                    (CODE[str], (b"alice",)),  # (str) worker_id
                    None,  # (str) point_to_attr
                    (CODE[torch.Size], (3, 3)),  # (torch.Size) _shape
                    True,  # (bool) garbage_collect_data
                    ptr.tags,
                    ptr.description,
                ),
            ),
            "cmp_detailed": compare,
        }
    ]


# syft.generic.pointers.pointer_plan.PointerPlan
def make_pointerplan(**kwargs):
    alice, me = kwargs["workers"]["alice"], kwargs["workers"]["me"]

    @syft.func2plan([torch.Size((1, 3))])
    def plan(x):
        x = x + x
        x = torch.abs(x)
        return x

    plan.send(alice)
    ptr = me.request_search([plan.id], location=alice)[0]

    def compare(detailed, original):
        assert type(detailed) == syft.generic.pointers.pointer_plan.PointerPlan
        assert detailed.id == original.id
        assert detailed.id_at_location == original.id_at_location
        assert detailed.location == original.location
        assert detailed.garbage_collect_data == original.garbage_collect_data
        # execute
        t = torch.randn(3, 3).send(alice)
        assert detailed(t).get().equal(original(t).get())
        return True

    return [
        {
            "value": ptr,
            "simplified": (
                CODE[syft.generic.pointers.pointer_plan.PointerPlan],
                (
                    ptr.id,  # (int) id
                    ptr.id_at_location,  # (int) id_at_location
                    (CODE[str], (b"alice",)),  # (str) worker_id
                    (CODE[set], ()),  # (set or None) tags
                    False,  # (bool) garbage_collect_data
                ),
            ),
            "cmp_detailed": compare,
        }
    ]


# syft.generic.pointers.pointer_protocol.PointerProtocol
def make_pointerprotocol(**kwargs):
    alice, me = kwargs["workers"]["alice"], kwargs["workers"]["me"]

    @syft.func2plan([torch.Size((1, 3))])
    def plan(x):
        x = x + x
        x = torch.abs(x)
        return x

    protocol = syft.execution.protocol.Protocol(
        [("worker1", plan), ("worker2", plan)], tags=["aaa", "bbb"], description="desc"
    )
    protocol.send(alice)
    ptr = me.request_search([protocol.id], location=alice)[0]

    def compare(detailed, original):
        assert type(detailed) == syft.generic.pointers.pointer_protocol.PointerProtocol
        assert detailed.id == original.id
        assert detailed.id_at_location == original.id_at_location
        assert detailed.location == original.location
        assert detailed.garbage_collect_data == original.garbage_collect_data
        return True

    return [
        {
            "value": ptr,
            "simplified": (
                CODE[syft.generic.pointers.pointer_protocol.PointerProtocol],
                (
                    ptr.id,  # (int or str) id
                    ptr.id_at_location,  # (int) id_at_location
                    (CODE[str], (b"alice",)),  # (str) location.id
                    False,  # (bool) garbage_collect_data
                ),
            ),
            "cmp_detailed": compare,
        }
    ]


# syft.generic.pointers.object_wrapper.ObjectWrapper
def make_objectwrapper(**kwargs):
    obj = torch.randn(3, 3)
    wrapper = syft.generic.pointers.object_wrapper.ObjectWrapper(obj, id=123)

    def compare(detailed, original):
        assert type(detailed) == syft.generic.pointers.object_wrapper.ObjectWrapper
        assert detailed.id == original.id
        # tensors
        assert detailed.obj.equal(original.obj)
        return True

    return [
        {
            "value": wrapper,
            "simplified": (
                CODE[syft.generic.pointers.object_wrapper.ObjectWrapper],
                (
                    123,  # (int) id
                    msgpack.serde._simplify(kwargs["workers"]["serde_worker"], obj),  # (Any) obj
                ),
            ),
            "cmp_detailed": compare,
        }
    ]


# syft.generic.pointers.object_pointer.ObjectPointer
def make_objectpointer(**kwargs):
    alice = kwargs["workers"]["alice"]
    obj = torch.randn(3, 3)
    obj_ptr = obj.send(alice)
    ptr = syft.generic.pointers.object_pointer.ObjectPointer.create_pointer(obj, alice, obj.id)

    def compare(detailed, original):
        assert type(detailed) == syft.generic.pointers.object_pointer.ObjectPointer
        assert detailed.id == original.id
        assert detailed.id_at_location == original.id_at_location
        assert detailed.location == original.location
        assert detailed.point_to_attr == original.point_to_attr
        assert detailed.garbage_collect_data == original.garbage_collect_data
        return True

    return [
        {
            "value": ptr,
            "simplified": (
                CODE[syft.generic.pointers.object_pointer.ObjectPointer],
                (
                    ptr.id,  # (int or str) id
                    ptr.id_at_location,  # (int or str) id
                    (CODE[str], (b"alice",)),  # (str) location.id
                    None,  # (str) point_to_attr
                    True,  # (bool) garbage_collect_data
                ),
            ),
            "cmp_detailed": compare,
        }
    ]


# syft.generic.string.String
def make_string(**kwargs):
    def compare_simplified(actual, expected):
        """This is a custom comparison functino.
           The reason for using this is that when set is that tags are use. Tags are sets.
           When sets are simplified and converted to tuple, elements order in tuple is random
           We compare tuples as sets because the set order is undefined.

           This function is inspired by the one with the same name defined above in `make_set`.
        """
        assert actual[0] == expected[0]
        assert actual[1][0] == expected[1][0]
        assert actual[1][1] == expected[1][1]
        assert actual[1][2][0] == expected[1][2][0]
        assert set(actual[1][2][1]) == set(expected[1][2][1])
        assert actual[1][3] == expected[1][3]
        return True

    return [
        {
            "value": syft.generic.string.String(
                "Hello World", id=1234, tags=set(["tag1", "tag2"]), description="description"
            ),
            "simplified": (
                CODE[syft.generic.string.String],
                (
                    (CODE[str], (b"Hello World",)),
                    1234,
                    (CODE[set], ((CODE[str], (b"tag1",)), (CODE[str], (b"tag2",)))),
                    (CODE[str], (b"description",)),
                ),
            ),
            "cmp_simplified": compare_simplified,
        }
    ]


# syft.federated.train_config.TrainConfig
def make_trainconfig(**kwargs):
    class Model(torch.jit.ScriptModule):
        def __init__(self):
            super(Model, self).__init__()
            self.w1 = torch.nn.Parameter(torch.randn(10, 1), requires_grad=True)
            self.b1 = torch.nn.Parameter(torch.randn(1), requires_grad=True)

        @torch.jit.script_method
        def forward(self, x):  # pragma: no cover
            x = x @ self.w1 + self.b1
            return x

    class Loss(torch.jit.ScriptModule):
        def __init__(self):
            super(Loss, self).__init__()

        @torch.jit.script_method
        def forward(self, pred, target):  # pragma: no cover
            return ((target.view(pred.shape).float() - pred.float()) ** 2).mean()

    loss = Loss()
    model = Model()
    conf = syft.federated.train_config.TrainConfig(
        model=model, loss_fn=loss, batch_size=2, optimizer="SGD", optimizer_args={"lr": 0.1}
    )

    def compare(detailed, original):
        assert type(detailed) == syft.federated.train_config.TrainConfig
        assert detailed.id == original.id
        assert detailed._model_id == original._model_id
        assert detailed._loss_fn_id == original._loss_fn_id
        assert detailed.batch_size == original.batch_size
        assert detailed.epochs == original.epochs
        assert detailed.optimizer == original.optimizer
        assert detailed.optimizer_args == original.optimizer_args
        assert detailed.max_nr_batches == original.max_nr_batches
        assert detailed.shuffle == original.shuffle
        return True

    return [
        {
            "value": conf,
            "simplified": (
                CODE[syft.federated.train_config.TrainConfig],
                (
                    None,  # (int) _model_id
                    None,  # (int) _loss_fn_id
                    2,  # (int) batch_size
                    1,  # (int) epochs
                    (CODE[str], (b"SGD",)),  # (str) optimizer
                    (CODE[dict], (((CODE[str], (b"lr",)), 0.1),)),  # (dict) optimizer_args
                    conf.id,  # (int or str)
                    -1,  # (int) max_nr_batches
                    True,  # (bool) shuffle
                ),
            ),
            "cmp_detailed": compare,
        }
    ]


# syft.workers.base.BaseWorker
def make_baseworker(**kwargs):
    worker = kwargs["workers"]["serde_worker"]

    t = torch.rand(3, 3)
    with worker.registration_enabled():
        worker.register_obj(t)

    def compare(detailed, original):
        assert isinstance(detailed, syft.workers.base.BaseWorker)
        assert detailed.id == original.id
        return True

    return [
        {
            "value": worker,
            "simplified": (
                CODE[syft.workers.base.BaseWorker],
                ((CODE[str], (b"serde-worker-BaseWorker",)),),  # id (str)
            ),
            "cmp_detailed": compare,
        },
        # Forced simplification
        {
            "forced": True,
            "value": worker,
            "simplified": (
                FORCED_CODE[syft.workers.base.BaseWorker],
                (
                    (CODE[str], (b"serde-worker-BaseWorker",)),  # id (str)
                    msgpack.serde._simplify(worker, worker._objects),  # (dict) _objects
                    worker.auto_add,  # (bool) auto_add
                ),
            ),
            "cmp_detailed": compare,
        },
    ]


# syft.frameworks.torch.tensors.interpreters.autograd.AutogradTensor
def make_autogradtensor(**kwargs):

    t = torch.tensor([1, 2, 3])
    agt = (
        syft.frameworks.torch.tensors.interpreters.autograd.AutogradTensor(
            owner=kwargs["workers"]["serde_worker"]
        )
        .on(t)
        .child
    )
    agt.tag("aaa")
    agt.describe("desc")

    def compare(detailed, original):
        assert type(detailed) == syft.frameworks.torch.tensors.interpreters.autograd.AutogradTensor
        assert detailed.owner == original.owner
        assert detailed.id == original.id
        assert detailed.child.equal(original.child)
        assert detailed.requires_grad == original.requires_grad
        assert detailed.preinitialize_grad == original.preinitialize_grad
        assert detailed.grad_fn == original.grad_fn
        assert detailed.tags == original.tags
        assert detailed.description == original.description
        return True

    return [
        {
            "value": agt,
            "simplified": (
                CODE[syft.frameworks.torch.tensors.interpreters.autograd.AutogradTensor],
                (
                    agt.id,  # (int)
                    msgpack.serde._simplify(
                        kwargs["workers"]["serde_worker"], agt.child
                    ),  # (AbstractTensor) chain
                    True,  # (bool) requires_grad
                    False,  # (bool) preinitialize_grad
                    None,  # [always None, ignored in constructor] grad_fn
                    (CODE[set], ((CODE[str], (b"aaa",)),)),  # (set of str) tags
                    (CODE[str], (b"desc",)),  # (str) description
                ),
            ),
            "cmp_detailed": compare,
        }
    ]


# syft.frameworks.torch.tensors.interpreters.private.PrivateTensor
def make_privatetensor(**kwargs):
    t = torch.tensor([1, 2, 3])
    pt = t.private_tensor(allowed_users=("test",))
    pt.tag("tag1")
    pt.describe("private")
    pt = pt.child

    def compare(detailed, original):
        assert type(detailed) == syft.frameworks.torch.tensors.interpreters.private.PrivateTensor
        assert detailed.id == original.id
        assert detailed.allowed_users == original.allowed_users
        assert detailed.tags == original.tags
        assert detailed.description == original.description
        assert detailed.child.equal(original.child)
        return True

    return [
        {
            "value": pt,
            "simplified": (
                CODE[syft.frameworks.torch.tensors.interpreters.private.PrivateTensor],
                (
                    pt.id,  # (int or str) id
                    (CODE[tuple], ((CODE[str], (b"test",)),)),  # (tuple of ?) allowed_users
                    (CODE[set], ((CODE[str], (b"tag1",)),)),  # (set of str) tags
                    (CODE[str], (b"private",)),  # (str) description
                    msgpack.serde._simplify(
                        kwargs["workers"]["serde_worker"], t
                    ),  # (AbstractTensor) chain
                ),
            ),
            "cmp_detailed": compare,
        }
    ]


# syft.frameworks.torch.tensors.interpreters.PlaceHolder
def make_placeholder(**kwargs):
    ph = syft.execution.placeholder.PlaceHolder(shape=torch.randn(3, 4).shape)
    ph.tag("tag1")
    ph.describe("just a placeholder")

    def compare(detailed, original):
        assert type(detailed) == syft.execution.placeholder.PlaceHolder
        assert detailed.id == original.id
        assert detailed.tags == original.tags
        assert detailed.description == original.description
        assert detailed.expected_shape == original.expected_shape
        return True

    return [
        {
            "value": ph,
            "simplified": (
                CODE[syft.execution.placeholder.PlaceHolder],
                (
                    msgpack.serde._simplify(kwargs["workers"]["serde_worker"], ph.id),
                    (CODE[set], ((CODE[str], (b"tag1",)),)),  # (set of str) tags
                    (CODE[str], (b"just a placeholder",)),  # (str) description
                    (CODE[tuple], (3, 4)),  # (tuple of int) expected_shape
                ),
            ),
            "cmp_detailed": compare,
        }
    ]


# syft.execution.communication.CommunicationAction
def make_communication_action(**kwargs):
    bob = kwargs["workers"]["bob"]
    alice = kwargs["workers"]["alice"]
    bob.log_msgs = True

    x = torch.tensor([1, 2, 3, 4]).send(bob)
    x.remote_send(alice)
    com = bob._get_msg(-1).action

    bob.log_msgs = False

    def compare(detailed, original):
        detailed_msg = (
            detailed.obj_id,
            detailed.name,
            detailed.source,
            detailed.destinations,
            detailed.kwargs,
        )
        original_msg = (
            original.obj_id,
            original.name,
            original.source,
            original.destinations,
            original.kwargs,
        )
        assert type(detailed) == syft.messaging.message.CommunicationAction
        for i in range(len(original_msg)):
            assert detailed_msg[i] == original_msg[i]
        return True

    msg = (com.obj_id, com.name, com.source, com.destinations, com.kwargs)

    return [
        {
            "value": com,
            "simplified": (
                CODE[syft.execution.communication.CommunicationAction],
                (
                    msgpack.serde._simplify(kwargs["workers"]["serde_worker"], com.obj_id),
                    msgpack.serde._simplify(kwargs["workers"]["serde_worker"], com.name),
                    msgpack.serde._simplify(kwargs["workers"]["serde_worker"], com.source),
                    msgpack.serde._simplify(kwargs["workers"]["serde_worker"], com.destinations),
                    msgpack.serde._simplify(kwargs["workers"]["serde_worker"], com.kwargs),
                ),
            ),
            "cmp_detailed": compare,
        }
    ]


# syft.execution.computation.ComputationAction
def make_computation_action(**kwargs):
    bob = kwargs["workers"]["bob"]
    bob.log_msgs = True

    x = torch.tensor([1, 2, 3, 4]).send(bob)
    y = x * 2
    op1 = bob._get_msg(-1).action

    a = torch.tensor([[1, 2], [3, 4]]).send(bob)
    b = a.sum(1, keepdim=True)
    op2 = bob._get_msg(-1).action

    bob.log_msgs = False

    def compare(detailed, original):
        detailed_msg = (detailed.name, detailed.target, detailed.args, detailed.kwargs)
        original_msg = (original.name, original.target, original.args, original.kwargs)
        assert type(detailed) == syft.execution.computation.ComputationAction
        for i in range(len(original_msg)):
            if type(original_msg[i]) != torch.Tensor:
                assert detailed_msg[i] == original_msg[i]
            else:
                assert detailed_msg[i].equal(original_msg[i])
        assert detailed.return_ids == original.return_ids
        return True

    message1 = (op1.name, op1.target, op1.args, op1.kwargs)
    message2 = (op2.name, op2.target, op2.args, op2.kwargs)

    return [
        {
            "value": op1,
            "simplified": (
                CODE[syft.execution.computation.ComputationAction],
                (
                    msgpack.serde._simplify(
                        kwargs["workers"]["serde_worker"], message1
                    ),  # (Any) message
                    (CODE[tuple], (op1.return_ids[0],)),  # (tuple) return_ids
                    False,  # return value
                ),
            ),
            "cmp_detailed": compare,
        },
        {
            "value": op2,
            "simplified": (
                CODE[syft.execution.computation.ComputationAction],
                (
                    msgpack.serde._simplify(syft.hook.local_worker, message2),  # (Any) message
                    (CODE[tuple], (op2.return_ids[0],)),  # (tuple) return_ids,
                    False,  # return value
                    msgpack.serde._simplify(
                        kwargs["workers"]["serde_worker"], message2
                    ),  # (Any) message
<<<<<<< HEAD
                    (CODE[tuple], (op2.return_ids[0],)),  # (tuple) return_ids
=======
                    (CODE[tuple], (op2.return_ids[0],)),  # (tuple) return_ids,
>>>>>>> 63af4f2a
                    False,  # return value
                ),
            ),
            "cmp_detailed": compare,
        },
    ]


# syft.messaging.message.TensorCommandMessage
def make_command_message(**kwargs):
    bob = kwargs["workers"]["bob"]
    alice = kwargs["workers"]["alice"]
    bob.log_msgs = True

    x = torch.tensor([1, 2, 3, 4]).send(bob)
    y = x * 2
    cmd1 = bob._get_msg(-1)

    a = torch.tensor([[1, 2], [3, 4]]).send(bob)
    b = a.sum(1, keepdim=True)
    cmd2 = bob._get_msg(-1)

    x = torch.tensor([1, 2, 3, 4]).send(bob)
    x.remote_send(alice)
    cmd3 = bob._get_msg(-1)

    bob.log_msgs = False

    def compare(detailed, original):
        if isinstance(detailed.action, syft.execution.computation.ComputationAction):
            detailed = detailed.action
            original = original.action

            detailed_msg = (detailed.name, detailed.target, detailed.args, detailed.kwargs)
            original_msg = (original.name, original.target, original.args, original.kwargs)
            for i in range(len(original_msg)):
                if type(original_msg[i]) != torch.Tensor:
                    assert detailed_msg[i] == original_msg[i]
                else:
                    assert detailed_msg[i].equal(original_msg[i])
            assert detailed.return_ids == original.return_ids
            return True

        elif isinstance(detailed.action, syft.execution.communication.CommunicationAction):
            assert detailed.action == original.action
            return True

    return [
        {
            "value": cmd1,
            "simplified": (
                CODE[syft.messaging.message.TensorCommandMessage],
                (
                    msgpack.serde._simplify(kwargs["workers"]["serde_worker"], cmd1.action),
                ),  # (Any) message
            ),
            "cmp_detailed": compare,
        },
        {
            "value": cmd2,
            "simplified": (
                CODE[syft.messaging.message.TensorCommandMessage],
                (
                    msgpack.serde._simplify(kwargs["workers"]["serde_worker"], cmd2.action),
                ),  # (Any) message
            ),
            "cmp_detailed": compare,
        },
        {
            "value": cmd3,
            "simplified": (
                CODE[syft.messaging.message.TensorCommandMessage],
                (msgpack.serde._simplify(kwargs["workers"]["serde_worker"], cmd3.action),),
            ),
            "cmp_detailed": compare,
        },
    ]


# syft.messaging.message.ObjectMessage
def make_objectmessage(**kwargs):
    bob = kwargs["workers"]["bob"]
    bob.log_msgs = True
    x = torch.tensor([1, 2, 3, 4]).send(bob)
    obj = bob._get_msg(-1)
    bob.log_msgs = False

    def compare(detailed, original):
        assert type(detailed) == syft.messaging.message.ObjectMessage
        # torch tensors
        assert detailed.object.equal(original.object)
        return True

    return [
        {
            "value": obj,
            "simplified": (
                CODE[syft.messaging.message.ObjectMessage],
                (
                    msgpack.serde._simplify(
                        kwargs["workers"]["serde_worker"], obj.object
                    ),  # (Any) simplified object
                ),
            ),
            "cmp_detailed": compare,
        }
    ]


# ObjectRequestMessage
def make_objectrequestmessage(**kwargs):
    bob = kwargs["workers"]["bob"]
    bob.log_msgs = True
    x = torch.tensor([1, 2, 3, 4]).send(bob)
    x.get()
    obj_req = bob._get_msg(-1)
    bob.log_msgs = False

    def compare(detailed, original):
        assert type(detailed) == syft.messaging.message.ObjectRequestMessage
        assert detailed.object_id == original.object_id
        assert detailed.user == original.user
        assert detailed.reason == original.reason
        return True

    return [
        {
            "value": obj_req,
            "simplified": (
                CODE[syft.messaging.message.ObjectRequestMessage],
                (
                    msgpack.serde._simplify(kwargs["workers"]["serde_worker"], obj_req.object_id),
                    msgpack.serde._simplify(kwargs["workers"]["serde_worker"], obj_req.user),
                    msgpack.serde._simplify(kwargs["workers"]["serde_worker"], obj_req.reason),
                ),
            ),
            "cmp_detailed": compare,
        }
    ]


# IsNoneMessage
def make_isnonemessage(**kwargs):
    bob = kwargs["workers"]["bob"]
    bob.log_msgs = True
    t = torch.tensor([1, 2, 3, 4])
    x = t.send(bob)
    x.child.is_none()
    nm = bob._get_msg(-1)
    bob.log_msgs = False

    def compare(detailed, original):
        assert type(detailed) == syft.messaging.message.IsNoneMessage
        # torch tensors
        assert detailed.object_id == original.object_id
        return True

    return [
        {
            "value": nm,
            "simplified": (
                CODE[syft.messaging.message.IsNoneMessage],
                (msgpack.serde._simplify(kwargs["workers"]["serde_worker"], nm.object_id),),
            ),
            "cmp_detailed": compare,
        }
    ]


# GetShapeMessage
def make_getshapemessage(**kwargs):
    bob = kwargs["workers"]["bob"]
    bob.log_msgs = True
    t = torch.tensor([1, 2, 3, 4])
    x = t.send(bob)
    z = x + x
    s = z.shape
    shape_message = bob._get_msg(-1)
    bob.log_msgs = False

    def compare(detailed, original):
        assert type(detailed) == syft.messaging.message.GetShapeMessage
        # torch tensor
        assert detailed.tensor_id == original.tensor_id
        return True

    return [
        {
            "value": shape_message,
            "simplified": (
                CODE[syft.messaging.message.GetShapeMessage],
                (
                    msgpack.serde._simplify(
                        kwargs["workers"]["serde_worker"], shape_message.tensor_id
                    ),  # (Any) simplified tensor
                ),
            ),
            "cmp_detailed": compare,
        }
    ]


# ForceObjectDeleteMessage
def make_forceobjectdeletemessage(**kwargs):
    bob = kwargs["workers"]["bob"]
    bob.log_msgs = True
    t = torch.tensor([1, 2, 3, 4])
    id = t.id
    x = t.send(bob)
    del x
    del_message = bob._get_msg(-1)
    bob.log_msgs = False

    def compare(detailed, original):
        assert type(detailed) == syft.messaging.message.ForceObjectDeleteMessage
        assert detailed.object_id == original.object_id
        return True

    return [
        {
            "value": del_message,
            "simplified": (
                CODE[syft.messaging.message.ForceObjectDeleteMessage],
                (id,),  # (int) id
            ),
            "cmp_detailed": compare,
        }
    ]


# SearchMessage
def make_searchmessage(**kwargs):
    search_message = syft.messaging.message.SearchMessage([1, "test", 3])

    def compare(detailed, original):
        assert type(detailed) == syft.messaging.message.SearchMessage
        assert detailed.query == original.query
        return True

    return [
        {
            "value": search_message,
            "simplified": (
                CODE[syft.messaging.message.SearchMessage],
                ((CODE[list], (1, (CODE[str], (b"test",)), 3)),),  # (Any) message
            ),
            "cmp_detailed": compare,
        }
    ]


# PlanCommandMessage
def make_plancommandmessage(**kwargs):
    bob = kwargs["workers"]["bob"]
    bob.log_msgs = True

    @syft.func2plan(args_shape=[(1,)])
    def plan(data):
        return data * 3

    plan.send(bob)
    plan.owner.fetch_plan(plan.id, bob)
    fetch_plan_cmd = bob._get_msg(-1)
    bob.log_msgs = False

    def compare(detailed, original):
        assert type(detailed) == syft.messaging.message.PlanCommandMessage
        assert detailed.command_name == original.command_name
        assert detailed.args == original.args
        return True

    return [
        {
            "value": fetch_plan_cmd,
            "simplified": (
                CODE[syft.messaging.message.PlanCommandMessage],
                (
                    (CODE[str], (b"fetch_plan",)),  # (str) command
                    (CODE[tuple], (plan.id, False)),  # (tuple) args
                ),
            ),
            "cmp_detailed": compare,
        }
    ]


# WorkerCommandMessage
def make_workercommandmessage(**kwargs):
    server, remote_proxy = kwargs["start_remote_worker"](
        id=kwargs["id"], hook=kwargs["hook"], port=kwargs["port"]
    )

    remote_proxy._log_msgs_remote(value=True)
    nr_objects = remote_proxy.tensors_count_remote()
    assert nr_objects == 0

    objects_count_msg = remote_proxy._get_msg_remote(
        index=-2
    )  # index -2 as last message is _get_msg message

    remote_proxy.close()
    server.terminate()

    def compare(detailed, original):
        assert type(detailed) == syft.messaging.message.WorkerCommandMessage
        assert detailed.contents == original.contents
        return True

    return [
        {
            "value": objects_count_msg,
            "simplified": (
                CODE[syft.messaging.message.WorkerCommandMessage],
                (
                    (CODE[str], (b"tensors_count",)),  # (str) command
                    (CODE[tuple], ((CODE[tuple], ()), (CODE[dict], ()), (CODE[list], ()))),
                ),
            ),
            "cmp_detailed": compare,
        }
    ]


# syft.exceptions.GetNotPermittedError
def make_getnotpermittederror(**kwargs):
    try:
        raise syft.exceptions.GetNotPermittedError()
    except syft.exceptions.GetNotPermittedError as e:
        err = e

    def compare(detailed, original):
        assert type(detailed) == syft.exceptions.GetNotPermittedError
        assert (
            traceback.format_tb(detailed.__traceback__)[-1]
            == traceback.format_tb(original.__traceback__)[-1]
        )
        return True

    return [
        {
            "value": err,
            "simplified": (
                CODE[syft.exceptions.GetNotPermittedError],
                (
                    (CODE[str], (b"GetNotPermittedError",)),  # (str) __name__
                    msgpack.serde._simplify(
                        kwargs["workers"]["serde_worker"],
                        "Traceback (most recent call last):\n"
                        + "".join(traceback.format_tb(err.__traceback__)),
                    ),  # (str) traceback
                    (CODE[dict], tuple()),  # (dict) attributes
                ),
            ),
            "cmp_detailed": compare,
        }
    ]


# syft.exceptions.ResponseSignatureError
def make_responsesignatureerror(**kwargs):
    try:
        raise syft.exceptions.ResponseSignatureError()
    except syft.exceptions.ResponseSignatureError as e:
        err = e

    def compare(detailed, original):
        assert type(detailed) == syft.exceptions.ResponseSignatureError
        assert (
            traceback.format_tb(detailed.__traceback__)[-1]
            == traceback.format_tb(original.__traceback__)[-1]
        )
        assert detailed.get_attributes() == original.get_attributes()
        return True

    return [
        {
            "value": err,
            "simplified": (
                CODE[syft.exceptions.ResponseSignatureError],
                (
                    (CODE[str], (b"ResponseSignatureError",)),  # (str) __name__
                    msgpack.serde._simplify(
                        kwargs["workers"]["serde_worker"],
                        "Traceback (most recent call last):\n"
                        + "".join(traceback.format_tb(err.__traceback__)),
                    ),  # (str) traceback
                    msgpack.serde._simplify(
                        kwargs["workers"]["serde_worker"], err.get_attributes()
                    ),  # (dict) attributes
                ),
            ),
            "cmp_detailed": compare,
        }
    ]


# syft.frameworks.torch.tensors.interpreters.gradients_core.GradFunc
def make_gradfn(**kwargs):
    alice, bob = kwargs["workers"]["alice"], kwargs["workers"]["bob"]
    t = torch.tensor([1, 2, 3])

    x_share = t.share(alice, bob, requires_grad=True)
    y_share = t.share(alice, bob, requires_grad=True)
    z_share = x_share + y_share  # AddBackward

    # This is bad. We should find something robust
    x_share.child.child.set_garbage_collect_data(False)
    y_share.child.child.set_garbage_collect_data(False)

    grad_fn = z_share.child.grad_fn

    def compare(detailed, original):
        assert isinstance(
            detailed, syft.frameworks.torch.tensors.interpreters.gradients_core.GradFunc
        )
        assert detailed.__class__.__name__ == original.__class__.__name__

        # This block only works only for syft tensor attributes
        for detailed_attr, original_attr in zip(detailed._attributes, original._attributes):
            assert detailed_attr.__class__.__name__ == original_attr.__class__.__name__
            assert detailed_attr.get().equal(t)

        return True

    return [
        {
            "value": grad_fn,
            "simplified": (
                CODE[syft.frameworks.torch.tensors.interpreters.gradients_core.GradFunc],
                (
                    CODE[list],
                    (
                        (CODE[str], (b"AddBackward",)),
                        msgpack.serde._simplify(kwargs["workers"]["serde_worker"], x_share.child),
                        msgpack.serde._simplify(kwargs["workers"]["serde_worker"], y_share.child),
                    ),
                ),
            ),
            "cmp_detailed": compare,
        }
    ]<|MERGE_RESOLUTION|>--- conflicted
+++ resolved
@@ -1516,11 +1516,7 @@
                     msgpack.serde._simplify(
                         kwargs["workers"]["serde_worker"], message2
                     ),  # (Any) message
-<<<<<<< HEAD
                     (CODE[tuple], (op2.return_ids[0],)),  # (tuple) return_ids
-=======
-                    (CODE[tuple], (op2.return_ids[0],)),  # (tuple) return_ids,
->>>>>>> 63af4f2a
                     False,  # return value
                 ),
             ),
