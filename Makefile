.PHONY: install develop test notebook \
	docker-build-base docker-build docker-build-dev docker-run

# Platform-agnostic targets, will run locally and inside Docker,
# provided that the right dependencies are present
install:
	pip3 install -r requirements.txt
	python3 setup.py install

develop:
	pip3 install -r dev-requirements.txt
	python3 setup.py develop

test:
	pytest && pytest --flake8
<<<<<<< HEAD

notebook:
	jupyter notebook --allow-root --ip=0.0.0.0

# Docker-related targets, to build and run a prod and a dev images
docker-build-base:
	docker build -f dockerfiles/Dockerfile.base -t pysyft-base:local .

docker-build: docker-build-base
	docker build -f dockerfiles/Dockerfile -t openmined/pysyft:local .

docker-build-dev: docker-build-base
	docker build -f dockerfiles/Dockerfile.dev -t openmined/pysyft-dev:local .

image = openmined/pysyft:local
docker-run:
	docker run -it --rm \
		-v "$(PWD)":/PySyft \
		-p 8888:8888 \
		"$(image)" sh
=======
run:
	docker run --rm -it -v $(PWD)/notebooks:/notebooks -w /notebooks -p 8888:8888 openmined/pysyft-dev:edge jupyter notebook --ip=0.0.0.0 --allow-root
custom:
	docker run --rm -it -v $(PWD)/notebooks:/notebooks -w /notebooks -p 8888:8888 $(docker) jupyter notebook --ip=0.0.0.0 --allow-root
>>>>>>> 9173f707
<|MERGE_RESOLUTION|>--- conflicted
+++ resolved
@@ -13,7 +13,6 @@
 
 test:
 	pytest && pytest --flake8
-<<<<<<< HEAD
 
 notebook:
 	jupyter notebook --allow-root --ip=0.0.0.0
@@ -33,10 +32,4 @@
 	docker run -it --rm \
 		-v "$(PWD)":/PySyft \
 		-p 8888:8888 \
-		"$(image)" sh
-=======
-run:
-	docker run --rm -it -v $(PWD)/notebooks:/notebooks -w /notebooks -p 8888:8888 openmined/pysyft-dev:edge jupyter notebook --ip=0.0.0.0 --allow-root
-custom:
-	docker run --rm -it -v $(PWD)/notebooks:/notebooks -w /notebooks -p 8888:8888 $(docker) jupyter notebook --ip=0.0.0.0 --allow-root
->>>>>>> 9173f707
+		"$(image)" sh