{
 "cells": [
  {
   "cell_type": "markdown",
   "metadata": {},
   "source": [
    "# Part 9 - Intro to Encrypted Programs\n",
    "\n",
    "Believe it or not, it is possible to compute with encrypted data. In other words, it's possible to run a program where **ALL of the variables** in the program are **encrypted**! \n",
    "\n",
    "In this tutorial, we're going to walk through very basic tools of encrypted computation. In particular, we're going to focus on one popular approach called Secure Multi-Party Computation. In this lesson, we'll learn how to build an encrypted calculator which can perform calculations on encrypted numbers.\n",
    "\n",
    "Authors:\n",
    "- Andrew Trask - Twitter: [@iamtrask](https://twitter.com/iamtrask)\n",
    "- Théo Ryffel - GitHub: [@LaRiffle](https://github.com/LaRiffle)\n",
    "\n",
    "References: \n",
    "- Morten Dahl - [Blog](https://mortendahl.github.io) - Twitter: [@mortendahlcs](https://twitter.com/mortendahlcs)"
   ]
  },
  {
   "cell_type": "markdown",
   "metadata": {},
   "source": [
    "# Step 1: Encryption Using Secure Multi-Party Computation\n",
    "\n",
    "SMPC is at first glance a rather strange form of \"encryption\". Instead of using a public/private key to encrypt a variable, each value is split into multiple `shares`, each of which operates like a private key. Typically, these `shares` will be distributed amongst 2 or more _owners_. Thus, in order to decrypt the variable, all owners must agree to allow the decryption. In essence, everyone has a private key.\n",
    "\n",
    "### Encrypt()\n",
    "\n",
    "So, let's say we wanted to \"encrypt\" a variable `x`, we could do so in the following way.\n",
    "\n",
    " > Encryption doesn't use floats or real numbers but happens in a mathematical space called [integer quotient ring](http://mathworld.wolfram.com/QuotientRing.html) which is basically the integers between `0` and `Q-1`, where `Q` is prime and \"big enough\" so that the space can contain all the numbers that we use in our experiments. In practice, given a value `x` integer, we do `x % Q` to fit in the ring. (That's why we avoid using number `x' > Q`)."
   ]
  },
  {
   "cell_type": "code",
   "execution_count": 1,
   "metadata": {},
   "outputs": [],
   "source": [
    "Q = 1234567891011"
   ]
  },
  {
   "cell_type": "code",
   "execution_count": 2,
   "metadata": {},
   "outputs": [],
   "source": [
    "x = 25"
   ]
  },
  {
   "cell_type": "code",
   "execution_count": 3,
   "metadata": {},
   "outputs": [],
   "source": [
    "import random\n",
    "\n",
    "def encrypt(x):\n",
    "    share_a = random.randint(-Q,Q)\n",
    "    share_b = random.randint(-Q,Q)\n",
    "    share_c = (x - share_a - share_b) % Q\n",
    "    return (share_a, share_b,  share_c)"
   ]
  },
  {
   "cell_type": "code",
   "execution_count": 4,
   "metadata": {},
   "outputs": [
    {
     "data": {
<<<<<<< HEAD
      "text/plain": [
       "(467284329259, -652559215416, 185274886182)"
      ]
=======
      "text/plain": "(520913721425, 900557737415, 1047664323207)"
>>>>>>> dda75cf3
     },
     "execution_count": 4,
     "metadata": {},
     "output_type": "execute_result"
    }
   ],
   "source": [
    "encrypt(x)"
   ]
  },
  {
   "cell_type": "markdown",
   "metadata": {},
   "source": [
    "As you can see here, we have split our variable `x` into 3 different shares, which could be sent to 3 different owners.\n",
    "\n",
    "### Decrypt()\n",
    "\n",
    "If we wanted to decrypt these 3 shares, we could simply sum them together and take the modulus of the result (mod Q)"
   ]
  },
  {
   "cell_type": "code",
   "execution_count": 5,
   "metadata": {},
   "outputs": [],
   "source": [
    "def decrypt(*shares):\n",
    "    return sum(shares) % Q"
   ]
  },
  {
   "cell_type": "code",
   "execution_count": 6,
   "metadata": {},
   "outputs": [],
   "source": [
    "a,b,c = encrypt(25)"
   ]
  },
  {
   "cell_type": "code",
   "execution_count": 7,
   "metadata": {},
   "outputs": [
    {
     "data": {
      "text/plain": [
       "25"
      ]
     },
     "execution_count": 7,
     "metadata": {},
     "output_type": "execute_result"
    }
   ],
   "source": [
    "decrypt(a, b, c)"
   ]
  },
  {
   "cell_type": "markdown",
   "metadata": {},
   "source": [
    "Importantly, notice that if we try to decrypt with only two shares, the decryption does not work!"
   ]
  },
  {
   "cell_type": "code",
   "execution_count": 8,
   "metadata": {},
   "outputs": [
    {
     "data": {
<<<<<<< HEAD
      "text/plain": [
       "346980890071"
      ]
=======
      "text/plain": "113134567585"
>>>>>>> dda75cf3
     },
     "execution_count": 8,
     "metadata": {},
     "output_type": "execute_result"
    }
   ],
   "source": [
    "decrypt(a, b)"
   ]
  },
  {
   "cell_type": "markdown",
   "metadata": {},
   "source": [
    "Thus, we need all of the owners to participate in order to decrypt the value. It is in this way that the `shares` act like private keys, all of which must be present in order to decrypt a value."
   ]
  },
  {
   "cell_type": "markdown",
   "metadata": {},
   "source": [
    "# Step 2: Basic Arithmetic Using SMPC\n",
    "\n",
    "However, the truly extraordinary property of Secure Multi-Party Computation is the ability to perform computation **while the variables are still encrypted**. Let's demonstrate simple addition below. "
   ]
  },
  {
   "cell_type": "code",
   "execution_count": 9,
   "metadata": {},
   "outputs": [],
   "source": [
    "x = encrypt(25)\n",
    "y = encrypt(5)"
   ]
  },
  {
   "cell_type": "code",
   "execution_count": 10,
   "metadata": {},
   "outputs": [],
   "source": [
    "def add(x, y):\n",
    "    z = list()\n",
    "    # the first worker adds their shares together\n",
    "    z.append((x[0] + y[0]) % Q)\n",
    "    \n",
    "    # the second worker adds their shares together\n",
    "    z.append((x[1] + y[1]) % Q)\n",
    "    \n",
    "    # the third worker adds their shares together\n",
    "    z.append((x[2] + y[2]) % Q)\n",
    "    \n",
    "    return z"
   ]
  },
  {
   "cell_type": "code",
   "execution_count": 11,
   "metadata": {},
   "outputs": [
    {
     "data": {
      "text/plain": [
       "30"
      ]
     },
     "execution_count": 11,
     "metadata": {},
     "output_type": "execute_result"
    }
   ],
   "source": [
    "decrypt(*add(x,y))"
   ]
  },
  {
   "cell_type": "markdown",
   "metadata": {},
   "source": [
    "### Success!!!\n",
    "\n",
    "And there you have it! If each worker (separately) adds their shares together, then the resulting shares will decrypt to the correct value (25 + 5 == 30). \n",
    "\n",
    "As it turns out, SMPC protocols exist which can allow this encrypted computation for the following operations:\n",
    "- addition (which we've just seen)\n",
    "- multiplication\n",
    "- comparison\n",
    "\n",
    "and using these basic underlying primitives, we can perform arbitrary computation!!!\n",
    "\n",
    "In the next section, we're going to learn how to use the PySyft library to perform these operations!"
   ]
  },
  {
   "cell_type": "markdown",
   "metadata": {},
   "source": [
    "# Step 3: SMPC Using PySyft\n",
    "\n",
    "In the previous sections, we outlined some basic intuitions around SMPC is supposed to work. However, in practice we don't want to have to hand-write all of the primitive operations ourselves when writing our encrypted programs. So, in this section we're going to walk through the basics of how to do encrypted computation using PySyft. In particular, we're going to focus on how to do the 3 primitives previously mentioned: addition, multiplication, and comparison.\n",
    "\n",
    "First, we need to create a few Virtual Workers (which hopefully you're now familiar with given our previous tutorials). "
   ]
  },
  {
   "cell_type": "code",
   "execution_count": 12,
   "metadata": {},
   "outputs": [],
   "source": [
    "import torch\n",
    "import syft as sy\n",
    "hook = sy.TorchHook(torch)\n",
    "\n",
    "bob = sy.VirtualWorker(hook, id=\"bob\")\n",
    "alice = sy.VirtualWorker(hook, id=\"alice\")\n",
    "bill = sy.VirtualWorker(hook, id=\"bill\")"
   ]
  },
  {
   "cell_type": "markdown",
   "metadata": {},
   "source": [
    "### Basic Encryption/Decryption\n",
    "\n",
    "Encryption is as simple as taking any PySyft tensor and calling .share(). Decryption is as simple as calling .get() on the shared variable"
   ]
  },
  {
   "cell_type": "code",
   "execution_count": 13,
   "metadata": {},
   "outputs": [],
   "source": [
    "x = torch.tensor([25])"
   ]
  },
  {
   "cell_type": "code",
   "execution_count": 14,
   "metadata": {},
   "outputs": [
    {
     "data": {
      "text/plain": [
       "tensor([25])"
      ]
     },
     "execution_count": 14,
     "metadata": {},
     "output_type": "execute_result"
    }
   ],
   "source": [
    "x"
   ]
  },
  {
   "cell_type": "code",
   "execution_count": 15,
   "metadata": {},
   "outputs": [],
   "source": [
    "encrypted_x = x.share(bob, alice, bill)"
   ]
  },
  {
   "cell_type": "code",
   "execution_count": 16,
   "metadata": {},
   "outputs": [
    {
     "data": {
      "text/plain": [
       "tensor([25])"
      ]
     },
     "execution_count": 16,
     "metadata": {},
     "output_type": "execute_result"
    }
   ],
   "source": [
    "encrypted_x.get()"
   ]
  },
  {
   "cell_type": "markdown",
   "metadata": {},
   "source": [
    "### Introspecting the Encrypted Values\n",
    "\n",
    "If we look closer at Bob, Alice, and Bill's workers, we can see the shares that get created!"
   ]
  },
  {
   "cell_type": "code",
   "execution_count": 17,
   "metadata": {},
   "outputs": [
    {
     "data": {
      "text/plain": [
       "[]"
      ]
     },
     "execution_count": 17,
     "metadata": {},
     "output_type": "execute_result"
    }
   ],
   "source": [
    "list(bob._tensors.values())"
   ]
  },
  {
   "cell_type": "code",
   "execution_count": 18,
   "metadata": {},
   "outputs": [],
   "source": [
    "x = torch.tensor([25]).share(bob, alice, bill)"
   ]
  },
  {
   "cell_type": "code",
   "execution_count": 19,
   "metadata": {},
   "outputs": [
    {
     "data": {
<<<<<<< HEAD
      "text/plain": [
       "tensor([1061525539398735196])"
      ]
=======
      "text/plain": "tensor([-3543255950088090616])"
>>>>>>> dda75cf3
     },
     "execution_count": 19,
     "metadata": {},
     "output_type": "execute_result"
    }
   ],
   "source": [
    "# Bob's share\n",
    "bobs_share = list(bob._tensors.values())[0]\n",
    "bobs_share"
   ]
  },
  {
   "cell_type": "code",
   "execution_count": 20,
   "metadata": {},
   "outputs": [
    {
     "data": {
<<<<<<< HEAD
      "text/plain": [
       "tensor([424539979954823758])"
      ]
=======
      "text/plain": "tensor([3139112021146402739])"
>>>>>>> dda75cf3
     },
     "execution_count": 20,
     "metadata": {},
     "output_type": "execute_result"
    }
   ],
   "source": [
    "# Alice's share\n",
    "alices_share = list(alice._tensors.values())[0]\n",
    "alices_share"
   ]
  },
  {
   "cell_type": "code",
   "execution_count": 21,
   "metadata": {},
   "outputs": [
    {
     "data": {
<<<<<<< HEAD
      "text/plain": [
       "tensor([3125620499073828975])"
      ]
=======
      "text/plain": "tensor([404143928941687902])"
>>>>>>> dda75cf3
     },
     "execution_count": 21,
     "metadata": {},
     "output_type": "execute_result"
    }
   ],
   "source": [
    "# Bill's share\n",
    "bills_share = list(bill._tensors.values())[0]\n",
    "bills_share"
   ]
  },
  {
   "cell_type": "markdown",
   "metadata": {},
   "source": [
    "And if we wanted to, we could decrypt these values using the SAME approach we talked about earlier!!!"
   ]
  },
  {
   "cell_type": "code",
   "execution_count": 22,
   "metadata": {},
   "outputs": [
    {
     "data": {
      "text/plain": [
       "tensor([25])"
      ]
     },
     "execution_count": 22,
     "metadata": {},
     "output_type": "execute_result"
    }
   ],
   "source": [
    "(bobs_share + alices_share + bills_share)"
   ]
  },
  {
   "cell_type": "markdown",
   "metadata": {},
   "source": [
    "As you can see, when we called `.share()` it simply split the value into 3 shares and sent one share to each of the parties!"
   ]
  },
  {
   "cell_type": "markdown",
   "metadata": {},
   "source": [
    "# Encrypted Arithmetic\n",
    "\n",
    "And now you see that we can perform arithmetic on the underlying values! The API is constructed so that we can simply perform arithmetic like we would normal PyTorch tensors."
   ]
  },
  {
   "cell_type": "code",
   "execution_count": 23,
   "metadata": {},
   "outputs": [],
   "source": [
    "x = torch.tensor([25]).share(bob,alice)\n",
    "y = torch.tensor([5]).share(bob,alice)"
   ]
  },
  {
   "cell_type": "code",
   "execution_count": 24,
   "metadata": {},
   "outputs": [
    {
     "data": {
      "text/plain": [
       "tensor([30])"
      ]
     },
     "execution_count": 24,
     "metadata": {},
     "output_type": "execute_result"
    }
   ],
   "source": [
    "z = x + y\n",
    "z.get()"
   ]
  },
  {
   "cell_type": "code",
   "execution_count": 25,
   "metadata": {},
   "outputs": [
    {
     "data": {
      "text/plain": [
       "tensor([20])"
      ]
     },
     "execution_count": 25,
     "metadata": {},
     "output_type": "execute_result"
    }
   ],
   "source": [
    "z = x - y\n",
    "z.get()"
   ]
  },
  {
   "cell_type": "markdown",
   "metadata": {},
   "source": [
    "# Encrypted Multiplication\n",
    "\n",
    "For multiplication we need an additional party who is responsible for consistently generating random numbers (and not colluding with any of the other parties). We call this person a \"crypto provider\". For all intensive purposes, the crypto provider is just an additional VirtualWorker, but it's important to acknowledge that the crypto provider is not an \"owner\" in that he/she doesn't own shares but is someone who needs to be trusted to not collude with any of the existing shareholders."
   ]
  },
  {
   "cell_type": "code",
   "execution_count": 26,
   "metadata": {},
   "outputs": [],
   "source": [
    "crypto_provider = sy.VirtualWorker(hook, id=\"crypto_provider\")"
   ]
  },
  {
   "cell_type": "code",
   "execution_count": 27,
   "metadata": {},
   "outputs": [],
   "source": [
    "x = torch.tensor([25]).share(bob,alice, crypto_provider=crypto_provider)\n",
    "y = torch.tensor([5]).share(bob,alice, crypto_provider=crypto_provider)"
   ]
  },
  {
   "cell_type": "code",
   "execution_count": 28,
   "metadata": {},
   "outputs": [
    {
     "data": {
      "text/plain": [
       "tensor([125])"
      ]
     },
     "execution_count": 28,
     "metadata": {},
     "output_type": "execute_result"
    }
   ],
   "source": [
    "# multiplication\n",
    "\n",
    "z = x * y\n",
    "z.get()"
   ]
  },
  {
   "cell_type": "markdown",
   "metadata": {},
   "source": [
    "You can also do matrix multiplication"
   ]
  },
  {
   "cell_type": "code",
   "execution_count": 29,
   "metadata": {},
   "outputs": [],
   "source": [
    "x = torch.tensor([[1, 2],[3,4]]).share(bob,alice, crypto_provider=crypto_provider)\n",
    "y = torch.tensor([[2, 0],[0,2]]).share(bob,alice, crypto_provider=crypto_provider)"
   ]
  },
  {
   "cell_type": "code",
   "execution_count": 30,
   "metadata": {},
   "outputs": [
    {
     "data": {
      "text/plain": [
       "tensor([[2, 4],\n",
       "        [6, 8]])"
      ]
     },
     "execution_count": 30,
     "metadata": {},
     "output_type": "execute_result"
    }
   ],
   "source": [
    "# matrix multiplication\n",
    "\n",
    "z = x.mm(y)\n",
    "z.get()"
   ]
  },
  {
   "cell_type": "markdown",
   "metadata": {},
   "source": [
    "# Encrypted comparison\n",
    "It is also possible to private comparisons between private values. We rely here on the SecureNN protocol, the details of which can be found [here](https://eprint.iacr.org/2018/442.pdf). The result of the comparison is also a private shared tensor."
   ]
  },
  {
   "cell_type": "code",
   "execution_count": 31,
   "metadata": {},
   "outputs": [],
   "source": [
    "x = torch.tensor([25]).share(bob,alice, crypto_provider=crypto_provider)\n",
    "y = torch.tensor([5]).share(bob,alice, crypto_provider=crypto_provider)"
   ]
  },
  {
   "cell_type": "code",
   "execution_count": 32,
   "metadata": {},
   "outputs": [
    {
     "data": {
      "text/plain": [
       "tensor([1])"
      ]
     },
     "execution_count": 32,
     "metadata": {},
     "output_type": "execute_result"
    }
   ],
   "source": [
    "z = x > y\n",
    "z.get()"
   ]
  },
  {
   "cell_type": "code",
   "execution_count": 33,
   "metadata": {},
   "outputs": [
    {
     "data": {
      "text/plain": [
       "tensor([0])"
      ]
     },
     "execution_count": 33,
     "metadata": {},
     "output_type": "execute_result"
    }
   ],
   "source": [
    "z = x <= y\n",
    "z.get()"
   ]
  },
  {
   "cell_type": "code",
   "execution_count": 34,
   "metadata": {},
   "outputs": [
    {
     "data": {
      "text/plain": [
       "tensor([0])"
      ]
     },
     "execution_count": 34,
     "metadata": {},
     "output_type": "execute_result"
    }
   ],
   "source": [
    "z = x == y\n",
    "z.get()"
   ]
  },
  {
   "cell_type": "code",
   "execution_count": 35,
   "metadata": {},
   "outputs": [
    {
     "data": {
      "text/plain": [
       "tensor([1])"
      ]
     },
     "execution_count": 35,
     "metadata": {},
     "output_type": "execute_result"
    }
   ],
   "source": [
    "z = x == y + 20\n",
    "z.get()"
   ]
  },
  {
   "cell_type": "markdown",
   "metadata": {},
   "source": [
    "You can also perform max operations"
   ]
  },
  {
   "cell_type": "code",
   "execution_count": 36,
   "metadata": {},
   "outputs": [
    {
     "data": {
      "text/plain": [
       "tensor([4])"
      ]
     },
     "execution_count": 36,
     "metadata": {},
     "output_type": "execute_result"
    }
   ],
   "source": [
    "x = torch.tensor([2, 3, 4, 1]).share(bob,alice, crypto_provider=crypto_provider)\n",
    "x.max().get()"
   ]
  },
  {
   "cell_type": "code",
   "execution_count": 37,
   "metadata": {},
   "outputs": [
    {
     "data": {
      "text/plain": [
       "tensor([4, 3])"
      ]
     },
     "execution_count": 37,
     "metadata": {},
     "output_type": "execute_result"
    }
   ],
   "source": [
    "x = torch.tensor([[2, 3], [4, 1]]).share(bob,alice, crypto_provider=crypto_provider)\n",
    "max_values, max_ids = x.max(dim=0)\n",
    "max_values.get()"
   ]
  },
  {
   "cell_type": "markdown",
   "metadata": {},
   "source": [
    "# Congratulations!!! - Time to Join the Community!\n",
    "\n",
    "Congratulations on completing this notebook tutorial! If you enjoyed this and would like to join the movement toward privacy preserving, decentralized ownership of AI and the AI supply chain (data), you can do so in the following ways!\n",
    "\n",
    "### Star PySyft on GitHub\n",
    "\n",
    "The easiest way to help our community is just by starring the Repos! This helps raise awareness of the cool tools we're building.\n",
    "\n",
    "- [Star PySyft](https://github.com/OpenMined/PySyft)\n",
    "\n",
    "### Join our Slack!\n",
    "\n",
    "The best way to keep up to date on the latest advancements is to join our community! You can do so by filling out the form at [http://slack.openmined.org](http://slack.openmined.org)\n",
    "\n",
    "### Join a Code Project!\n",
    "\n",
    "The best way to contribute to our community is to become a code contributor! At any time you can go to PySyft GitHub Issues page and filter for \"Projects\". This will show you all the top level Tickets giving an overview of what projects you can join! If you don't want to join a project, but you would like to do a bit of coding, you can also look for more \"one off\" mini-projects by searching for GitHub issues marked \"good first issue\".\n",
    "\n",
    "- [PySyft Projects](https://github.com/OpenMined/PySyft/issues?q=is%3Aopen+is%3Aissue+label%3AProject)\n",
    "- [Good First Issue Tickets](https://github.com/OpenMined/PySyft/issues?q=is%3Aopen+is%3Aissue+label%3A%22good+first+issue%22)\n",
    "\n",
    "### Donate\n",
    "\n",
    "If you don't have time to contribute to our codebase, but would still like to lend support, you can also become a Backer on our Open Collective. All donations go toward our web hosting and other community expenses such as hackathons and meetups!\n",
    "\n",
    "[OpenMined's Open Collective Page](https://opencollective.com/openmined)"
   ]
  },
  {
   "cell_type": "code",
   "execution_count": null,
   "metadata": {},
   "outputs": [],
   "source": []
  }
 ],
 "metadata": {
  "kernelspec": {
   "display_name": "Python 3",
   "language": "python",
   "name": "python3"
  },
  "language_info": {
   "codemirror_mode": {
    "name": "ipython",
    "version": 3
   },
   "file_extension": ".py",
   "mimetype": "text/x-python",
   "name": "python",
   "nbconvert_exporter": "python",
   "pygments_lexer": "ipython3",
   "version": "3.7.0"
  }
 },
 "nbformat": 4,
 "nbformat_minor": 2
}<|MERGE_RESOLUTION|>--- conflicted
+++ resolved
@@ -73,13 +73,9 @@
    "outputs": [
     {
      "data": {
-<<<<<<< HEAD
       "text/plain": [
        "(467284329259, -652559215416, 185274886182)"
       ]
-=======
-      "text/plain": "(520913721425, 900557737415, 1047664323207)"
->>>>>>> dda75cf3
      },
      "execution_count": 4,
      "metadata": {},
@@ -154,13 +150,7 @@
    "outputs": [
     {
      "data": {
-<<<<<<< HEAD
-      "text/plain": [
-       "346980890071"
-      ]
-=======
       "text/plain": "113134567585"
->>>>>>> dda75cf3
      },
      "execution_count": 8,
      "metadata": {},
@@ -393,13 +383,7 @@
    "outputs": [
     {
      "data": {
-<<<<<<< HEAD
-      "text/plain": [
-       "tensor([1061525539398735196])"
-      ]
-=======
       "text/plain": "tensor([-3543255950088090616])"
->>>>>>> dda75cf3
      },
      "execution_count": 19,
      "metadata": {},
@@ -419,13 +403,7 @@
    "outputs": [
     {
      "data": {
-<<<<<<< HEAD
-      "text/plain": [
-       "tensor([424539979954823758])"
-      ]
-=======
       "text/plain": "tensor([3139112021146402739])"
->>>>>>> dda75cf3
      },
      "execution_count": 20,
      "metadata": {},
@@ -445,13 +423,7 @@
    "outputs": [
     {
      "data": {
-<<<<<<< HEAD
-      "text/plain": [
-       "tensor([3125620499073828975])"
-      ]
-=======
       "text/plain": "tensor([404143928941687902])"
->>>>>>> dda75cf3
      },
      "execution_count": 21,
      "metadata": {},
