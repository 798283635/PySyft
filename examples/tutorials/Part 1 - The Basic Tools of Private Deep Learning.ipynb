--- conflicted
+++ resolved
@@ -83,11 +83,7 @@
    "source": [
     "# Run this cell to see if things work\n",
     "import syft as sy\n",
-<<<<<<< HEAD
-    "from syft.frameworks.torch.pointers.pointer_tensor import PointerTensor\n",
-=======
     "from syft.frameworks.torch.pointers import PointerTensor\n",
->>>>>>> 8a44c60b
     "from syft.frameworks.torch.tensors.decorators import LoggingTensor\n",
     "import sys\n",
     "import torch\n",
@@ -228,44 +224,36 @@
   },
   {
    "cell_type": "code",
-<<<<<<< HEAD
    "execution_count": 7,
-=======
+   "metadata": {},
+   "outputs": [
+    {
+     "data": {
+      "text/plain": [
+       "{14597461368: tensor([1, 2, 3, 4, 5]), 86863779266: tensor([1, 1, 1, 1, 1])}"
+      ]
+     },
+     "execution_count": 7,
+     "metadata": {},
+     "output_type": "execute_result"
+    }
+   ],
+   "source": [
+    "bob._objects"
+   ]
+  },
+  {
+   "cell_type": "code",
+   "execution_count": 8,
+   "metadata": {},
+   "outputs": [],
+   "source": [
+    "z = x_ptr + x_ptr"
+   ]
+  },
+  {
+   "cell_type": "code",
    "execution_count": 9,
->>>>>>> 8a44c60b
-   "metadata": {},
-   "outputs": [
-    {
-     "data": {
-      "text/plain": [
-       "{14597461368: tensor([1, 2, 3, 4, 5]), 86863779266: tensor([1, 1, 1, 1, 1])}"
-      ]
-     },
-     "execution_count": 7,
-     "metadata": {},
-     "output_type": "execute_result"
-    }
-   ],
-   "source": [
-    "bob._objects"
-   ]
-  },
-  {
-   "cell_type": "code",
-   "execution_count": 8,
-   "metadata": {},
-   "outputs": [],
-   "source": [
-    "z = x_ptr + x_ptr"
-   ]
-  },
-  {
-   "cell_type": "code",
-<<<<<<< HEAD
-   "execution_count": 9,
-=======
-   "execution_count": 11,
->>>>>>> 8a44c60b
    "metadata": {},
    "outputs": [
     {
@@ -285,11 +273,7 @@
   },
   {
    "cell_type": "code",
-<<<<<<< HEAD
    "execution_count": 10,
-=======
-   "execution_count": 9,
->>>>>>> 8a44c60b
    "metadata": {},
    "outputs": [
     {
@@ -318,11 +302,7 @@
   },
   {
    "cell_type": "code",
-<<<<<<< HEAD
    "execution_count": 11,
-=======
-   "execution_count": 10,
->>>>>>> 8a44c60b
    "metadata": {},
    "outputs": [
     {
@@ -360,11 +340,7 @@
   },
   {
    "cell_type": "code",
-<<<<<<< HEAD
    "execution_count": 12,
-=======
-   "execution_count": 11,
->>>>>>> 8a44c60b
    "metadata": {},
    "outputs": [
     {
@@ -384,11 +360,7 @@
   },
   {
    "cell_type": "code",
-<<<<<<< HEAD
    "execution_count": 13,
-=======
-   "execution_count": 12,
->>>>>>> 8a44c60b
    "metadata": {},
    "outputs": [
     {
@@ -408,11 +380,7 @@
   },
   {
    "cell_type": "code",
-<<<<<<< HEAD
    "execution_count": 14,
-=======
-   "execution_count": 13,
->>>>>>> 8a44c60b
    "metadata": {},
    "outputs": [
     {
@@ -432,11 +400,7 @@
   },
   {
    "cell_type": "code",
-<<<<<<< HEAD
    "execution_count": 15,
-=======
-   "execution_count": 14,
->>>>>>> 8a44c60b
    "metadata": {},
    "outputs": [
     {
@@ -456,11 +420,7 @@
   },
   {
    "cell_type": "code",
-<<<<<<< HEAD
    "execution_count": 16,
-=======
-   "execution_count": 15,
->>>>>>> 8a44c60b
    "metadata": {},
    "outputs": [
     {
@@ -488,11 +448,7 @@
   },
   {
    "cell_type": "code",
-<<<<<<< HEAD
    "execution_count": 17,
-=======
-   "execution_count": 16,
->>>>>>> 8a44c60b
    "metadata": {},
    "outputs": [
     {
@@ -513,11 +469,7 @@
   },
   {
    "cell_type": "code",
-<<<<<<< HEAD
    "execution_count": 18,
-=======
-   "execution_count": 17,
->>>>>>> 8a44c60b
    "metadata": {},
    "outputs": [
     {
@@ -544,11 +496,7 @@
   },
   {
    "cell_type": "code",
-<<<<<<< HEAD
    "execution_count": 19,
-=======
-   "execution_count": 18,
->>>>>>> 8a44c60b
    "metadata": {},
    "outputs": [
     {
@@ -568,11 +516,7 @@
   },
   {
    "cell_type": "code",
-<<<<<<< HEAD
    "execution_count": 20,
-=======
-   "execution_count": 19,
->>>>>>> 8a44c60b
    "metadata": {},
    "outputs": [
     {
@@ -592,11 +536,7 @@
   },
   {
    "cell_type": "code",
-<<<<<<< HEAD
    "execution_count": 21,
-=======
-   "execution_count": 20,
->>>>>>> 8a44c60b
    "metadata": {},
    "outputs": [
     {
@@ -616,11 +556,7 @@
   },
   {
    "cell_type": "code",
-<<<<<<< HEAD
    "execution_count": 22,
-=======
-   "execution_count": 21,
->>>>>>> 8a44c60b
    "metadata": {},
    "outputs": [
     {
@@ -640,11 +576,7 @@
   },
   {
    "cell_type": "code",
-<<<<<<< HEAD
    "execution_count": 23,
-=======
-   "execution_count": 22,
->>>>>>> 8a44c60b
    "metadata": {},
    "outputs": [
     {
@@ -664,11 +596,7 @@
   },
   {
    "cell_type": "code",
-<<<<<<< HEAD
    "execution_count": 24,
-=======
-   "execution_count": 23,
->>>>>>> 8a44c60b
    "metadata": {},
    "outputs": [
     {
@@ -723,11 +651,7 @@
   },
   {
    "cell_type": "code",
-<<<<<<< HEAD
    "execution_count": 27,
-=======
-   "execution_count": 26,
->>>>>>> 8a44c60b
    "metadata": {},
    "outputs": [
     {
@@ -758,11 +682,7 @@
   },
   {
    "cell_type": "code",
-<<<<<<< HEAD
    "execution_count": 28,
-=======
-   "execution_count": 27,
->>>>>>> 8a44c60b
    "metadata": {},
    "outputs": [
     {
@@ -791,11 +711,7 @@
   },
   {
    "cell_type": "code",
-<<<<<<< HEAD
    "execution_count": 29,
-=======
-   "execution_count": 28,
->>>>>>> 8a44c60b
    "metadata": {},
    "outputs": [
     {
@@ -815,11 +731,7 @@
   },
   {
    "cell_type": "code",
-<<<<<<< HEAD
    "execution_count": 30,
-=======
-   "execution_count": 29,
->>>>>>> 8a44c60b
    "metadata": {},
    "outputs": [
     {
@@ -839,11 +751,7 @@
   },
   {
    "cell_type": "code",
-<<<<<<< HEAD
    "execution_count": 31,
-=======
-   "execution_count": 30,
->>>>>>> 8a44c60b
    "metadata": {},
    "outputs": [
     {
@@ -864,11 +772,7 @@
   },
   {
    "cell_type": "code",
-<<<<<<< HEAD
    "execution_count": 32,
-=======
-   "execution_count": 31,
->>>>>>> 8a44c60b
    "metadata": {},
    "outputs": [
     {
@@ -943,11 +847,7 @@
   },
   {
    "cell_type": "code",
-<<<<<<< HEAD
    "execution_count": 37,
-=======
-   "execution_count": 36,
->>>>>>> 8a44c60b
    "metadata": {},
    "outputs": [
     {
@@ -967,11 +867,7 @@
   },
   {
    "cell_type": "code",
-<<<<<<< HEAD
    "execution_count": 38,
-=======
-   "execution_count": 37,
->>>>>>> 8a44c60b
    "metadata": {},
    "outputs": [
     {
@@ -1061,11 +957,7 @@
    "name": "python",
    "nbconvert_exporter": "python",
    "pygments_lexer": "ipython3",
-<<<<<<< HEAD
    "version": "3.7.0"
-=======
-   "version": "3.7.3"
->>>>>>> 8a44c60b
   }
  },
  "nbformat": 4,
