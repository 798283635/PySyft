--- conflicted
+++ resolved
@@ -45,13 +45,7 @@
     # stop the build if there are Python syntax errors or undefined
     # names
     - flake8 . --count --select=E901,E999,F821,F822,F823 --show-source --statistics
-<<<<<<< HEAD
-    - black --check --verbose syft
-    - black --check --verbose test
-    - black --check --verbose setup.py
-=======
     - black --check --verbose --exclude /.eggs/ .
->>>>>>> 78bd2177
     # exit-zero treats all errors as warnings.
     # diverting from the standard 79 character line length in
     # accordance with this:
