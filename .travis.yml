language: python
python:
  - "3.6"

# install server dependencies
before_install:
  - "sudo apt-get -y install musl-dev g++ libgmp3-dev libmpfr-dev ca-certificates libmpc-dev redis-server"
  - "wget https://repo.continuum.io/miniconda/Miniconda3-latest-Linux-x86_64.sh -O miniconda.sh;"
  - "bash miniconda.sh -b -p $HOME/miniconda3"
  - "export PATH=$HOME/miniconda3/bin:$PATH"
  - "conda update -q conda"
  - "sudo service redis-server start"

# install dependencies
install:
<<<<<<< HEAD
  - "pip install -r test-requirements.txt"
=======
  - "conda create -n openmined python=3.6 -y"
  - "source activate openmined"
  - "conda install -c anaconda -y mpc"
  - "conda install -c anaconda -y gmp"
  - "conda install -c anaconda -y mpfr"
  - "conda install -y gmpy2  --channel conda-forge"
  - "source activate openmined"
  - "pip install -r requirements.txt"
  - "pip install redis"
  - "conda install -y django"
  - "source activate openmined"
>>>>>>> 9173f707
  - "python setup.py install"
  - "git clone https://github.com/OpenMined/Capsule.git"
  - "cd Capsule/"
  - "source activate openmined"
  - "pip install -r requirements.txt"
  - "python setup.py install"
  - "cd capsule_django/"
  - "python manage.py runserver 9000 > /dev/null &"
  - "cd ../../"

# run tests
script:
  - pytest --ignore=Capsule/ && pytest --flake8 --ignore=Capsule/

notifications:
    slack: openmined:vOUE1d9jSb6V7R1r6zrjRD4E<|MERGE_RESOLUTION|>--- conflicted
+++ resolved
@@ -13,9 +13,6 @@
 
 # install dependencies
 install:
-<<<<<<< HEAD
-  - "pip install -r test-requirements.txt"
-=======
   - "conda create -n openmined python=3.6 -y"
   - "source activate openmined"
   - "conda install -c anaconda -y mpc"
@@ -27,7 +24,6 @@
   - "pip install redis"
   - "conda install -y django"
   - "source activate openmined"
->>>>>>> 9173f707
   - "python setup.py install"
   - "git clone https://github.com/OpenMined/Capsule.git"
   - "cd Capsule/"
