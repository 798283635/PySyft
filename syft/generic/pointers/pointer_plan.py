from typing import List
from typing import Union

import syft as sy
from syft.generic.frameworks.hook import hook_args
from syft.generic.pointers.object_pointer import ObjectPointer
from syft.generic.frameworks.types import FrameworkTensor
from syft.messaging.message import ForceObjectDeleteMessage
from syft.workers.abstract import AbstractWorker


class PointerPlan(ObjectPointer):
    """
    The PointerPlan keeps a reference to a remote Plan.

    It allows to:
    - __call__ an evaluation of the remote plan
    - get the remote plan

    It's a simplification compared to the current hybrid state of
    Plans which can be seen as pointers, which is ambiguous.
    """

    def __init__(
        self,
        location: "AbstractWorker" = None,
        id_at_location: Union[str, int] = None,
        owner: "AbstractWorker" = None,
        garbage_collect_data: bool = True,
        id: Union[str, int] = None,
        tags: List[str] = None,
        description: str = None,
    ):
        if owner is None:
            owner = sy.framework.hook.local_worker

        self._locations = []
        self._ids_at_location = []

        super().__init__(
            location=location,
            id_at_location=id_at_location,
            owner=owner,
            garbage_collect_data=garbage_collect_data,
            id=id,
            tags=tags,
            description=description,
        )

    # Make PointerPlan compatible with multi pointers
    @property
    def location(self):
        n_locations = len(self._locations)
        if n_locations != 1:
            return self._locations
        else:
            return self._locations[0]

    @location.setter
    def location(self, new_location: Union[AbstractWorker, List[AbstractWorker]]):
        if isinstance(new_location, (list, tuple)):
            self._locations = new_location
        else:
            self._locations = [new_location]

    @property
    def id_at_location(self):
        n_ids = len(self._ids_at_location)
        if n_ids != 1:
            return self._ids_at_location
        else:
            return self._ids_at_location[0]

    @id_at_location.setter
    def id_at_location(self, new_id_at_location):
        if isinstance(new_id_at_location, (list, tuple)):
            self._ids_at_location = new_id_at_location
        else:
            self._ids_at_location = [new_id_at_location]

    def __call__(self, *args, **kwargs):
        """
        Transform the call on the pointer in a request to evaluate the
        remote plan
        """
        if len(self._locations) > 1 and isinstance(args[0], sy.MultiPointerTensor):
            responses = {}
            for location in self._locations:
<<<<<<< HEAD
                child_args = list(
                    map(
                        lambda x: x.child[location.id]
                        if isinstance(x, sy.MultiPointerTensor)
                        else x,
                        args,
                    )
                )
=======
                child_args = [
                    x.child[location.id] if isinstance(x, sy.MultiPointerTensor) else x
                    for x in args
                ]
>>>>>>> f6c7d769
                responses[location.id] = self.__call__(*child_args, **kwargs)

            return responses

        if len(self._locations) == 1:
            location = self.location
        else:
            location = args[0].location

        result_ids = [sy.ID_PROVIDER.pop()]
        response = self.request_run_plan(location, result_ids, *args)

        return response

    def parameters(self) -> List:
        """Return a list of pointers to the plan parameters"""

        assert (
            len(self._locations) == 1
        ), ".parameters() for PointerPlan with > 1 locations is currently not implemented."
        # TODO implement this feature using MultiPointerTensor

        location = self._locations[0]
        id_at_location = self._ids_at_location[0]

        command = ("parameters", id_at_location, [], {})

        pointers = self.owner.send_command(message=command, recipient=location)

        for pointer in pointers:
            pointer.garbage_collect_data = False

        return [pointer.wrap() for pointer in pointers]

    def request_run_plan(
        self,
        location: "sy.workers.BaseWorker",
        response_ids: List[Union[str, int]],
        *args,
        **kwargs,
    ) -> object:
        """Requests plan execution.

        Send a request to execute the plan on the remote location.

        Args:
            location: to which worker the request should be sent
            response_ids: where the result should be stored
            args: arguments used as input data for the plan
            kwargs: named arguments used as input data for the plan

        Returns:
            Execution response
        """
        plan_name = f"plan{self.id}"

        args = [args, response_ids]

        if location not in self._locations:
            raise RuntimeError(
                f"Requested to run a plan on {location.id} but pointer location(s) is/are",
                self._locations,
            )

        # look for the relevant id in the list of ids
        id_at_location = None
        for loc, id_at_loc in zip(self._locations, self._ids_at_location):
            if loc == location:
                id_at_location = id_at_loc
                break

        command = ("run", id_at_location, args, kwargs)

        response = self.owner.send_command(
            message=command, recipient=location, return_ids=response_ids
        )
        response = hook_args.hook_response(plan_name, response, wrap_type=FrameworkTensor[0])
        if isinstance(response, (list, tuple)):
            for r in response:
                r.garbage_collect_data = False
        else:
            response.garbage_collect_data = False
        return response

    def get(self, deregister_ptr: bool = True):
        """
        This is an alias to fetch_plan, to behave like a pointer
        """
        copy = not deregister_ptr
        plan = self.owner.fetch_plan(self.id_at_location, self.location, copy=copy)
        return plan

    @staticmethod
    def simplify(worker: AbstractWorker, ptr: "PointerPlan") -> tuple:

        return (
            sy.serde.msgpack.serde._simplify(worker, ptr.id),
            sy.serde.msgpack.serde._simplify(worker, ptr.id_at_location),
            sy.serde.msgpack.serde._simplify(worker, ptr.location.id),
            sy.serde.msgpack.serde._simplify(worker, ptr.tags),
            ptr.garbage_collect_data,
        )

    @staticmethod
    def detail(worker: AbstractWorker, tensor_tuple: tuple) -> "PointerPlan":
        # TODO: fix comment for this and simplifier
        obj_id, id_at_location, worker_id, tags, garbage_collect_data = tensor_tuple

        obj_id = sy.serde.msgpack.serde._detail(worker, obj_id)
        id_at_location = sy.serde.msgpack.serde._detail(worker, id_at_location)
        worker_id = sy.serde.msgpack.serde._detail(worker, worker_id)
        tags = sy.serde.msgpack.serde._detail(worker, tags)

        # If the pointer received is pointing at the current worker, we load the tensor instead
        if worker_id == worker.id:
            plan = worker.get_obj(id_at_location)

            return plan
        # Else we keep the same Pointer
        else:
            location = sy.hook.local_worker.get_worker(worker_id)

            ptr = PointerPlan(
                location=location,
                id_at_location=id_at_location,
                owner=worker,
                tags=tags,
                garbage_collect_data=garbage_collect_data,
                id=obj_id,
            )

            return ptr

    def wrap(self):
        return self

    def __str__(self):
        """Returns a string version of this pointer.

        Example:
            For single pointers:
            > [PointerPlan | me:33873097403 -> dan:72165846784]

            Or for multi pointers:
            > [PointerPlan | me:55894304374
                 -> alice:72165846784
                 -> bob:72165846784
            ]
        """
        type_name = type(self).__name__
        out = f"[" f"{type_name} | " f"{str(self.owner.id)}:{self.id}"
        if len(self._locations) == 1:
            out += f" -> {str(self.location.id)}:{self.id_at_location}"
        else:
            for location, id_at_location in zip(self.location, self.id_at_location):
                out += f"\n\t -> {str(location.id)}:{id_at_location}"
            out += "\n"
        out += "]"

        if self.tags is not None and len(self.tags):
            out += "\n\tTags: "
            for tag in self.tags:
                out += str(tag) + " "

        if self.description is not None:
            out += "\n\tDescription: " + str(self.description).split("\n")[0] + "..."

        return out

    def __del__(self):
        """This method garbage collects the object this pointer is pointing to.
        By default, PySyft assumes that every object only has one pointer to it.
        Thus, if the pointer gets garbage collected, we want to automatically
        garbage collect the object being pointed to.
        """
        if self.garbage_collect_data:
            for id_at_location, location in zip(self._ids_at_location, self._locations):
                self.owner.send_msg(ForceObjectDeleteMessage(id_at_location), location)<|MERGE_RESOLUTION|>--- conflicted
+++ resolved
@@ -86,21 +86,10 @@
         if len(self._locations) > 1 and isinstance(args[0], sy.MultiPointerTensor):
             responses = {}
             for location in self._locations:
-<<<<<<< HEAD
-                child_args = list(
-                    map(
-                        lambda x: x.child[location.id]
-                        if isinstance(x, sy.MultiPointerTensor)
-                        else x,
-                        args,
-                    )
-                )
-=======
                 child_args = [
                     x.child[location.id] if isinstance(x, sy.MultiPointerTensor) else x
                     for x in args
                 ]
->>>>>>> f6c7d769
                 responses[location.id] = self.__call__(*child_args, **kwargs)
 
             return responses
