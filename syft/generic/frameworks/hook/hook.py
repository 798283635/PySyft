from abc import ABC
from abc import abstractmethod
from functools import wraps
import inspect
import re
import types
from typing import List, Tuple

import syft
from syft.generic.frameworks.hook import hook_args
from syft.generic.frameworks.hook.trace import tracer
from syft.generic.pointers.object_pointer import ObjectPointer
from syft.generic.pointers.pointer_tensor import PointerTensor
from syft.generic.pointers.multi_pointer import MultiPointerTensor
from syft.generic.string import String
from syft.generic.pointers.string_pointer import StringPointer
from syft.generic.tensor import _apply_args
from syft.workers.base import BaseWorker

from syft.exceptions import route_method_exception
from syft.exceptions import TensorsNotCollocatedException


class FrameworkHook(ABC):
    @abstractmethod
    def __init__(self, framework_module, local_worker: BaseWorker = None, is_client: bool = True):
        pass

    boolean_comparators = ["__gt__", "__ge__", "__lt__", "__le__"]

    ### Public API: framework-specific factory methods ###
    @classmethod
    @abstractmethod
    def create_shape(cls, shape_dims):
        """Factory method for creating a generic FrameworkShape."""
        pass

    @classmethod
    @abstractmethod
    def create_zeros(cls, shape, dtype, **kwargs):
        """Factory method for creating a generic zero FrameworkTensor."""
        pass

    @classmethod
    def create_wrapper(cls, wrapper_type, *args, **kwargs):
        """Factory method for creating a generic wrapper of type wrapper_type."""
        if wrapper_type is None:
            wrapper_type = syft.framework.Tensor

        return wrapper_type(*args, **kwargs)

    ### Standardized, framework-specific methods ###
    @abstractmethod
    def _hook_native_tensor(self, tensor_type: type, syft_type: type):
        """Add PySyft-specific tensor functionality to the given tensor type.

        See framework-specific implementations for more details.
        """
        # _hook_native_tensor is framework-specific, but it calls the methods
        # defined below!
        pass

    @classmethod
    def _transfer_methods_to_framework_class(
        hook_cls, framework_cls: type, from_cls: type, exclude: List[str]
    ):
        """Adds methods from the from_cls class to the framework_cls class.

        The class from_cls is a proxy class useful to avoid extending
        the native framework class directly.

        Args:
            framework_cls: The class to which we are adding methods, e.g.
                torch.Tensor or tf.Variable.
            from_cls: The class from which we are adding methods, e.g.
                TorchTensor, or TensorFlowVariable.
            exclude: A list of method names to exclude from the hooking process.
        """
        # For all methods defined in syft_type which are not internal methods
        # (like __class__, etc)
        for attr in dir(from_cls):
            if attr not in exclude:
                if hasattr(framework_cls, attr):
                    setattr(framework_cls, f"native_{attr}", getattr(framework_cls, attr))
                # Add to the native tensor this method
                setattr(framework_cls, attr, getattr(from_cls, attr))

    ### Generics methods ###
    def _hook_native_methods(self, tensor_type: type):
        """
        Add hooked version of all methods of to_auto_overload[tensor_type]
        to the tensor_type; instead of performing the native tensor
        method, the hooked version will be called

        Args:
            tensor_type: the tensor_type which holds the methods
        """
        # Use a pre-defined list to select the methods to overload
        for attr in self.to_auto_overload[tensor_type]:
            # if we haven't already overloaded this function
            if f"native_{attr}" not in dir(tensor_type):
                native_method = getattr(tensor_type, attr)
                setattr(tensor_type, f"native_{attr}", native_method)
                new_method = self._get_hooked_method(tensor_type, attr)
                setattr(tensor_type, attr, new_method)

    def _hook_properties(hook_self, tensor_type: type):
        """Overloads tensor_type properties.

        If you're not sure how properties work, read:
        https://www.programiz.com/python-programming/property
        Args:
            tensor_type: The tensor class which is having properties
                added to it.
        """

        @property
        def location(self):
            if hasattr(self, "child"):
                return self.child.location
            else:
                return None

        tensor_type.location = location

        @property
        def id_at_location(self):
            return self.child.id_at_location

        tensor_type.id_at_location = id_at_location

        @property
        def id(self):
            if not hasattr(self, "_syft_id"):
                self._syft_id = syft.ID_PROVIDER.pop()
            return self._syft_id

        @id.setter
        def id(self, new_syft_id):
            self._syft_id = new_syft_id
            return self

        tensor_type.id = id

        @property
        def owner(self):
            if not hasattr(self, "_owner"):
                self._owner = hook_self.local_worker
            return self._owner

        @owner.setter
        def owner(self, new_owner):
            self._owner = new_owner
            return self

        tensor_type.owner = owner

        @property
        def is_wrapper(self):
            if not hasattr(self, "_is_wrapper"):
                self._is_wrapper = False
            return self._is_wrapper

        @is_wrapper.setter
        def is_wrapper(self, it_is_a_wrapper):
            self._is_wrapper = it_is_a_wrapper
            return self

        tensor_type.is_wrapper = is_wrapper

        def dim(self):
            return len(self.shape)

        tensor_type.dim = dim

    def _which_methods_should_we_auto_overload(self, tensor_type: type):
        """Creates a list of Torch methods to auto overload.

        By default, it looks for the intersection between the methods of
        tensor_type and torch_type minus those in the exception list
        (syft.torch.exclude).

        Args:
            tensor_type: Iterate through the properties of this tensor type.
            syft_type: Iterate through all attributes in this type.

        Returns:
            A list of methods to be overloaded.
        """

<<<<<<< HEAD
        self.boolean_comparators = ["__gt__", "__ge__", "__lt__", "__le__"]

=======
>>>>>>> f6c7d769
        to_overload = self.boolean_comparators.copy()

        native_pattern = re.compile("native*")

        for attr in dir(tensor_type):

            # Conditions for not overloading the method
            # TODO[jvmancuso] separate func exclusion from method exclusion
            if attr in syft.framework.exclude:
                continue
            if not hasattr(tensor_type, attr):
                continue

            lit = getattr(tensor_type, attr)
            is_base = attr in dir(object)
            is_desc = inspect.ismethoddescriptor(lit)
            is_func = isinstance(lit, types.FunctionType)
            is_overloaded = native_pattern.match(attr) is not None

            if (is_desc or is_func) and not is_base and not is_overloaded:
                to_overload.append(attr)

        return set(to_overload)

    def _hook_syft_tensor_methods(self, tensor_type: type, syft_type: type):
        """
        Add hooked version of all methods of to_auto_overload[tensor_type]
        to the syft_type, so that they act like regular tensors in
        terms of functionality, but instead of performing the native tensor
        method, it will be forwarded to each share when it is relevant

        Args:
            tensor_type: The tensor type to which we are adding methods.
            syft_type: the syft_type which holds the methods
        """

        # Use a pre-defined list to select the methods to overload
        for attr in self.to_auto_overload[tensor_type]:
            if attr not in dir(syft_type):
                new_method = self._get_hooked_syft_method(attr)
                setattr(syft_type, attr, new_method)

    def _hook_syft_placeholder_methods(self, tensor_type: type, syft_type: type):
        """
        Slight variant of _hook_syft_tensor_methods, which adds the boolean
        comparators to the hooking
        """

        # Use a pre-defined list to select the methods to overload
        for attr in self.to_auto_overload[tensor_type]:
            if attr not in dir(syft_type) or attr in self.boolean_comparators:
                new_method = self._get_hooked_syft_method(attr)
                setattr(syft_type, attr, new_method)

    def _hook_private_tensor_methods(self, tensor_type: type, syft_type: type):
        """
        Add hooked version of all methods of the tensor_type to the
        Private Tensor: It'll add references to its parents and save
        command/actions history.
        """
        # Use a pre-defined list to select the methods to overload
        for attr in self.to_auto_overload[tensor_type]:
            if attr not in dir(syft_type):
                new_method = self._get_hooked_private_method(attr)
                setattr(syft_type, attr, new_method)

    def _hook_pointer_tensor_methods(self, tensor_type):
        """
        Add hooked version of all methods of the tensor_type to the
        Pointer tensor: instead of performing the native tensor
        method, it will be sent remotely to the location the pointer
        is pointing at.
        """

        # Use a pre-defined list to select the methods to overload
        for attr in self.to_auto_overload[tensor_type]:
            if attr not in dir(PointerTensor) or attr in self.boolean_comparators:
                new_method = self._get_hooked_pointer_method(attr)
                setattr(PointerTensor, attr, new_method)

    def _hook_object_pointer_methods(self, framework_cls):
        """
        Add hooked version of all methods of the framework_cls to the
        ObjectPointer: instead of performing the native object
        method, it will be sent remotely to the location the pointer
        is pointing at.
        """

        # Use a pre-defined list to select the methods to overload
        for attr in self.to_auto_overload[framework_cls]:
            new_method = self._get_hooked_pointer_method(attr)
            setattr(ObjectPointer, attr, new_method)

    def _hook_multi_pointer_tensor_methods(self, tensor_type):
        """
        Add hooked version of all methods of the torch Tensor to the
        Multi Pointer tensor: instead of performing the native tensor
        method, it will be sent remotely for each pointer to the
        location it is pointing at.
        """

        # Use a pre-defined list to select the methods to overload
        for attr in self.to_auto_overload[tensor_type]:
            if attr not in dir(MultiPointerTensor):
                new_method = self._get_hooked_multi_pointer_method(attr)
                setattr(MultiPointerTensor, attr, new_method)

    def _hook_string_methods(self, owner):

        # Set the default owner
        setattr(String, "owner", owner)

        for attr in dir(str):

            if attr in String.methods_to_hook:

                # Create the hooked method
                new_method = self._get_hooked_string_method(attr)

                # Add the hooked method
                setattr(String, attr, new_method)

    def _hook_string_pointer_methods(self):

        for attr in dir(String):

            if attr in String.methods_to_hook:

                # Create the hooked method
                new_method = self._get_hooked_string_pointer_method(attr)

                # Add the hooked method
                setattr(StringPointer, attr, new_method)

    @classmethod
    def _perform_function_overloading(cls, parent_module_name, parent_module, func_name):

        # Where the overloading happens
        # 1. Get native function
        native_func = getattr(parent_module, func_name)
        # 2. Check it is a proper function
        if type(native_func) in [types.FunctionType, types.BuiltinFunctionType]:
            # 3. Build the hooked function
            new_func = cls._get_hooked_func(parent_module_name, func_name, native_func)
            # 4. Move the native function
            setattr(parent_module, f"native_{func_name}", native_func)
            # 5. Put instead the hooked one
            setattr(parent_module, func_name, new_func)

    @classmethod
    def _get_hooked_syft_method(cls, attr):
        """
        Hook a method in order to replace all args/kwargs syft/torch tensors with
        their child attribute, forward this method with the new args and new self,
        get response and "rebuild" the syft tensor wrapper upon all tensors found

        Args:
            attr (str): the method to hook
        Return:
            the hooked method
        """

        @wraps(attr)
        def overloaded_syft_method(self, *args, **kwargs):
            """
            Operate the hooking
            """
            # Replace all syft tensor with their child attribute
            new_self, new_args, new_kwargs = hook_args.unwrap_args_from_method(
                attr, self, args, kwargs
            )

            # Send it to the appropriate class and get the response
            response = getattr(new_self, attr)(*new_args, **new_kwargs)

            # Put back SyftTensor on the tensors found in the response
            response = hook_args.hook_response(
                attr, response, wrap_type=type(self), wrap_args=self.get_class_attributes()
            )

            return response

        return overloaded_syft_method

    @classmethod
    def _get_hooked_method(cls, tensor_type, method_name):
        """
        Hook a method in order to replace all args/kwargs syft/torch tensors with
        their child attribute if they exist
        If so, forward this method with the new args and new self, get response
        and "rebuild" the torch tensor wrapper upon all tensors found
        If not, just execute the native torch methodn

        Args:
            attr (str): the method to hook
        Return:
            the hooked method
        """

        @tracer(method_name=method_name)
        @wraps(getattr(tensor_type, method_name))
        def overloaded_native_method(self, *args, **kwargs):
            """
            Operate the hooking
            """

            if not hasattr(self, "child"):  # means that it's not a wrapper

                # if self is a natural tensor but the first argument isn't,
                # wrap self with the appropriate type and re-run
                if len(args) > 0 and hasattr(args[0], "child"):

                    # if we allow this for PointerTensors it opens the potential
                    # that we could accidentally serialize and send a tensor in the
                    # arguments
                    if not isinstance(args[0].child, PointerTensor):
                        self = type(args[0].child)().on(self, wrap=True)
                        args = [args[0]]
                        return overloaded_native_method(self, *args, **kwargs)

                method = getattr(self, f"native_{method_name}")
                # Run the native function with the new args

                try:
                    response = method(*args, **kwargs)

                except BaseException as e:
                    # we can make some errors more descriptive with this method
                    raise route_method_exception(e, self, args, kwargs)

            else:  # means that there is a wrapper to remove

                try:
                    # Replace all torch tensor with their child attribute
                    new_self, new_args, new_kwargs = hook_args.unwrap_args_from_method(
                        method_name, self, args, kwargs
                    )

                except BaseException as e:  # if there's a type mismatch, try to fix it!

                    try:
                        # if the first argument has no child (meaning it's probably raw data),
                        # try wrapping it with the type of self. We have to except PointerTensor
                        # because otherwise it can lead to inadvertently sending data to another
                        # machine
                        if not hasattr(args[0], "child") and not isinstance(
                            self.child, PointerTensor
                        ):
                            # TODO: add check to make sure this isn't getting around a security class

                            _args = list()
                            _args.append(type(self)().on(args[0], wrap=False))
                            for a in args[1:]:
                                _args.append(a)

                            args = _args

                        # Replace all torch tensor with their child attribute
                        new_self, new_args, new_kwargs = hook_args.unwrap_args_from_method(
                            method_name, self, args, kwargs
                        )
                    except BaseException as e:
                        # we can make some errors more descriptive with this method
                        raise route_method_exception(e, self, args, kwargs)

                # Send the new command to the appropriate class and get the response
                method = getattr(new_self, method_name)
                response = method(*new_args, **new_kwargs)

                # For inplace methods, just directly return self
                if syft.framework.is_inplace_method(method_name):
                    return self

                # if object is a pointer of pointer, set register to False
                if isinstance(self.child, PointerTensor):
                    wrap_args = {"register": False}
                else:
                    wrap_args = {}
                # Put back the wrappers where needed
                response = hook_args.hook_response(
                    method_name, response, wrap_type=type(self), new_self=self, wrap_args=wrap_args
                )

            return response

        return overloaded_native_method

    @classmethod
    def _get_hooked_private_method(cls, method_name):
        """
        Hook a method in order to replace all args/kwargs syft/torch tensors with
        their child attribute if they exist
        If so, forward this method with the new args and new self, get response
        and "rebuild" the torch tensor wrapper upon all tensors found
        If not, just execute the native torch methodn

        Args:
            attr (str): the method to hook
        Return:
            the hooked method
        """

        @wraps(method_name)
        def overloaded_native_method(self, *args, **kwargs):
            """
            Operate the hooking
            """
            if not hasattr(self, "child"):  # means that it's not a wrapper
                method = getattr(self, f"native_{method_name}")
                # Run the native function with the new args

                try:
                    response = method(*args, **kwargs)
                except BaseException as e:
                    # we can make some errors more descriptive with this method
                    raise route_method_exception(e, self, args, kwargs)

            else:  # means that there is a wrapper to remove
                try:
                    # Replace all torch tensor with their child attribute
                    new_self, new_args, new_kwargs = hook_args.unwrap_args_from_method(
                        method_name, self, args, kwargs
                    )
                except BaseException as e:
                    # we can make some errors more descriptive with this method
                    raise route_method_exception(e, self, args, kwargs)

                # Send the new command to the appropriate class and get the response
                method = getattr(new_self, method_name)
                response = method(*new_args, **new_kwargs)

                response.parents = (self.id, new_self.id)

                # For inplace methods, just directly return self
                if syft.framework.is_inplace_method(method_name):
                    return self

                # Put back the wrappers where needed
                response = hook_args.hook_response(
                    method_name,
                    response,
                    wrap_type=type(self),
                    new_self=self,
                    wrap_args=self.get_class_attributes(),
                )
                if args:
                    response.parents = (self, args[0])
                else:
                    response.parents = self
                response.command = method_name
            return response

        return overloaded_native_method

    @classmethod
    def _get_hooked_func(cls, public_module_name, func_api_name, func):
        """
        Hook a function in order to inspect its args and search for pointer
        or other syft tensors.
        - Calls to this function with normal tensors or numbers / string trigger
          usual behaviour
        - Calls with pointers send the command to the location of the pointer(s)
        - Calls with syft tensor will in the future trigger specific behaviour

        Args:
            public_module_name (str): the name of the public module you are
                hooking this function on (ie the same name that the user would import).
            attr (str): the method to hook
        Return:
            the hooked method
        """

        cmd_name = f"{public_module_name}.{func_api_name}"

        @tracer(func_name=cmd_name)
        @wraps(func)
        def overloaded_func(*args, **kwargs):
            """
            Operate the hooking
            """

            try:
                tensor_type = (
                    type(args[0]) if not isinstance(args[0], (tuple, list)) else type(args[0][0])
                )
            except IndexError:
                tensor_type = syft.framework.Tensor

            command = (cmd_name, None, args, kwargs)

            try:
                handle_func_command = tensor_type.handle_func_command
            except AttributeError:
                handle_func_command = syft.framework.Tensor.handle_func_command

            response = handle_func_command(command)

            return response

        return overloaded_func

    @classmethod
    def _get_hooked_pointer_method(cls, attr):
        """
        Hook a method to send it to remote worker

        Args:
            attr (str): the method to hook
        Return:
            the hooked method
        """

        @wraps(attr)
        def overloaded_pointer_method(self, *args, **kwargs):
            """
            Operate the hooking
            """
            pointer = self
            # Get info on who needs to send where the command
            owner = pointer.owner
            location = pointer.location

            if len(args) > 0:
                if isinstance(args[0], ObjectPointer):
                    if args[0].location.id != location.id:
                        raise TensorsNotCollocatedException(pointer, args[0], attr)

            # Send the command
            command = (attr, self, args, kwargs)

            response = owner.send_command(location, command)

            # For inplace methods, just directly return self
            if syft.framework.is_inplace_method(attr):
                return self

            return response

        return overloaded_pointer_method

    @classmethod
    def _get_hooked_multi_pointer_method(cls, attr):
        """
        Hook a method to send it multiple remote workers

        Args:
            attr (str): the method to hook
        Return:
            the hooked method
        """

        def dispatch(args, k):
            return map(lambda x: x[k] if isinstance(x, dict) else x, args)

        @wraps(attr)
        def overloaded_attr(self, *args, **kwargs):
            """
            Operate the hooking
            """

            # Replace all syft tensor with their child attribute
            new_self, new_args, new_kwargs = hook_args.unwrap_args_from_method(
                attr, self, args, kwargs
            )

            results = {}
            for k, v in new_self.items():
                results[k] = v.__getattribute__(attr)(*dispatch(new_args, k), **new_kwargs)

            # Put back MultiPointerTensor on the tensors found in the response
            response = hook_args.hook_response(
                attr, results, wrap_type=MultiPointerTensor, wrap_args=self.get_class_attributes()
            )

            return response

        return overloaded_attr

    @classmethod
    def _string_input_args_adaptor(cls, args: Tuple[object]):
        """
           This method is used when hooking String methods.

           Some 'String' methods which are overriden from 'str'
           such as the magic '__add__' method
           expects an object of type 'str' as its first
           argument. However, since the '__add__' method
           here is hooked to a String type, it will receive
           arguments of type 'String' not 'str' in some cases.
           This won't worker for the underlying hooked method
           '__add__' of the 'str' type.
           That is why the 'String' argument to '__add__' should
           be peeled down to 'str'

           Args:
               args: A tuple or positional arguments of the method
                     being hooked to the String class.

           Return:
               A list of adapted positional arguments.

        """

        new_args = []

        for arg in args:

            # If 'arg' is an object of type String
            # replace it by and 'str' object
            if isinstance(arg, String):
                new_args.append(arg.child)
            else:
                new_args.append(arg)

        return new_args

    @classmethod
    def _wrap_str_return_value(cls, _self, attr: str, value: object):

        # The outputs of the following attributed won't
        # be wrapped
        ignored_attr = set(["__str__", "__repr__", "__format__"])

        if isinstance(value, str) and attr not in ignored_attr:

            return String(object=value, owner=_self.owner)

        return value

    @classmethod
    def _get_hooked_string_method(cls, attr):
        """
           Hook a `str` method to a corresponding method  of
          `String` with the same name.

           Args:
               attr (str): the method to hook
           Return:
               the hooked method

        """

        @wraps(attr)
        def overloaded_attr(_self, *args, **kwargs):

            args = cls._string_input_args_adaptor(args)

            # Call the method of the core builtin type
            native_response = getattr(_self.child, attr)(*args, **kwargs)

            # Some return types should be wrapped using the String
            # class. For instance, if 'foo' is an object of type
            # 'String' which wraps 'str'. calling foo.upper()
            # should also be of type 'String' not 'str'.
            # However, the return value of foo.__str__ should
            # be of type 'str'.
            response = cls._wrap_str_return_value(_self, attr, native_response)

            return response

        return overloaded_attr

    @classmethod
    def _get_hooked_string_pointer_method(cls, attr):
        """
           Hook a `String` method to a corresponding method  of
          `StringPointer` with the same name.

           Args:
               attr (str): the method to hook
           Return:
               the hooked method

        """

        @wraps(attr)
        def overloaded_attr(_self, *args, **kwargs):
            """
            Operate the hooking
            """

            owner = _self.owner
            location = _self.location
            # id_at_location = self.id_at_location

            # Create a 'command' variable  that is understood by
            # the send_command() method of a worker.
            # command = (attr, id_at_location, args, kwargs)
            command = (attr, _self, args, kwargs)

            # send the command
            response = owner.send_command(location, command)

            return response

        return overloaded_attr<|MERGE_RESOLUTION|>--- conflicted
+++ resolved
@@ -188,11 +188,6 @@
             A list of methods to be overloaded.
         """
 
-<<<<<<< HEAD
-        self.boolean_comparators = ["__gt__", "__ge__", "__lt__", "__le__"]
-
-=======
->>>>>>> f6c7d769
         to_overload = self.boolean_comparators.copy()
 
         native_pattern = re.compile("native*")
