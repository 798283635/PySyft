--- conflicted
+++ resolved
@@ -287,8 +287,4 @@
         return self._return_bool_result(response)
 
     def __str__(self) -> str:
-<<<<<<< HEAD
-        return f"Federated Worker < id: {self.id}    >"
-=======
-        return f"<Federated Worker id:{self.id}>"
->>>>>>> ec520f52
+        return f"<Federated Worker id:{self.id}>"