"""To be extended in the near future."""
from collections import OrderedDict
import logging
import os
import subprocess
import tempfile

import tf_encrypted as tfe


logger = logging.getLogger("tf_encrypted")
_TMP_DIR = tempfile.gettempdir()


class TFEWorker:
    # TODO(Morten) this should be turned into a proxy, with existing code
    # extracted into a new component that's launched via a script

    def __init__(self, host=None, auto_managed=True):
        self.host = host
        self._server_process = None
        self._auto_managed = auto_managed

    def start(self, player_name, cluster):
        if self.host is None:
            # we're running using a tfe.LocalConfig which doesn't require us to do anything
            return

<<<<<<< HEAD
        config_filename = "/tmp/tfe.config"
        config = cluster.tfe_config
=======
        config_filename = os.path.join(_TMP_DIR, "tfe.config")

        config, _ = self.config_from_workers(workers)
>>>>>>> 47f8bd75
        config.save(config_filename)

        launch_cmd = "python -m tf_encrypted.player --config {} {}".format(
            config_filename, player_name
        )
        if self._auto_managed:
            self._server_process = subprocess.Popen(launch_cmd.split(" "))
        else:
            logger.info(
                "If not done already, please launch the following "
                "command in a terminal on host %s: '%s'\n"
                "This can be done automatically in a local subprocess by "
                "setting `auto_managed=True` when instantiating a TFEWorker.\n",
                self.host,
                launch_cmd,
            )

    def stop(self):
        if self.host is None:
            # we're running using a tfe.LocalConfig which doesn't require us to do anything
            return

        if self._auto_managed:
            if self._server_process is None:
                return
            self._server_process.kill()
            self._server_process.communicate()
            self._server_process = None
        else:
            logger.info("Please terminate the process on host '%s'.", self.host)

    def connect_to_model(self, input_shape, output_shape, cluster):
        config = cluster.tfe_config
        tfe.set_config(config)

        prot = tfe.protocol.SecureNN(
            config.get_player("server0"), config.get_player("server1"), config.get_player("server2")
        )
        tfe.set_protocol(prot)

        self._tf_client = tfe.serving.QueueClient(
            input_shape=input_shape, output_shape=output_shape
        )

        sess = tfe.Session(config=config)
        self._tf_session = sess

    def query_model(self, data):
        self.query_model_async(data)
        return self.query_model_join()

    def query_model_async(self, data):
        self._tf_client.send_input(self._tf_session, data)

    def query_model_join(self):
        return self._tf_client.receive_output(self._tf_session)


class TFECluster:
    def __init__(self, *workers):
        tfe_config, player_to_worker_mapping = self._build_cluster(workers)
        self.tfe_config = tfe_config
        self.player_to_worker_mapping = player_to_worker_mapping

    @property
    def workers(self):
        return list(self.player_to_worker_mapping.values())

    def start(self):
        # Tell the TFE workers to launch TF servers
        for player_name, worker in self.player_to_worker_mapping.items():
            worker.start(player_name, self)

    def stop(self):
        for worker in self.workers:
            worker.stop()

    def _build_cluster(self, workers):
        if len(workers) != 3:
            raise ValueError("Expected three workers but {} were given".format(len(workers)))

        player_to_worker_mapping = OrderedDict()
        player_to_worker_mapping["server0"] = workers[0]
        player_to_worker_mapping["server1"] = workers[1]
        player_to_worker_mapping["server2"] = workers[2]

        use_local_config = all(worker.host is None for worker in workers)
        if use_local_config:
            config = tfe.LocalConfig(
                player_names=player_to_worker_mapping.keys(), auto_add_unknown_players=False
            )
            return config, player_to_worker_mapping

        # use tfe.RemoteConfig
        hostmap = OrderedDict(
            [(player_name, worker.host) for player_name, worker in player_to_worker_mapping.items()]
        )
        config = tfe.RemoteConfig(hostmap)

        return config, player_to_worker_mapping<|MERGE_RESOLUTION|>--- conflicted
+++ resolved
@@ -26,14 +26,8 @@
             # we're running using a tfe.LocalConfig which doesn't require us to do anything
             return
 
-<<<<<<< HEAD
-        config_filename = "/tmp/tfe.config"
+        config_filename = os.path.join(_TMP_DIR, "tfe.config")
         config = cluster.tfe_config
-=======
-        config_filename = os.path.join(_TMP_DIR, "tfe.config")
-
-        config, _ = self.config_from_workers(workers)
->>>>>>> 47f8bd75
         config.save(config_filename)
 
         launch_cmd = "python -m tf_encrypted.player --config {} {}".format(
