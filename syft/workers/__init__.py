--- conflicted
+++ resolved
@@ -6,17 +6,12 @@
 from .abstract import AbstractWorker  # noqa: F401
 from .base import BaseWorker  # noqa: F401
 from .virtual import VirtualWorker  # noqa: F401
-<<<<<<< HEAD
+
 from .plan import Plan  # noqa: F401
-
 from .plan import PlanPointer  # noqa: F401
 from .utils import func2plan  # noqa: F401
-from .utils import make_plan  # noqa: F401
 
-__all__ = ["base", "virtual", "plan", "func2plan"]
-=======
 from .websocket_client import WebsocketClientWorker  # noqa: F401
 from .websocket_server import WebsocketServerWorker  # noqa: F401
 
-__all__ = ["base", "virtual", "websocket_client"]
->>>>>>> 083d0d8c
+__all__ = ["base", "virtual", "plan", "func2plan", "websocket_client"]