--- conflicted
+++ resolved
@@ -459,21 +459,21 @@
         Garbage manager which collects all the remote GC request and batch send
         them every "delay" seconds for every location.
         """
-<<<<<<< HEAD
-        delay = sy.garbage_delay
-
-        if location.id not in self.trash:
-            self.trash[location.id] = (time.time(), [])
-
-        self.trash[location.id][1].append(object_id)
-
-        try:
-            if (time.time() - self.trash[location.id][0]) > delay:
-                self.send_msg(ForceObjectDeleteMessage(self.trash[location.id][1]), location)
-                self.trash[location.id] = (time.time(), [])
-        except TypeError:
-            pass
-
+        max_delay = self.object_store.garbage_delay
+        max_size = self.object_store.trash_capacity
+        trash = self.object_store.trash
+
+        if location.id not in trash:
+            trash[location.id] = (time.time(), [])
+
+        trash[location.id][1].append(object_id)
+
+        delay = time.time() - trash[location.id][0]
+        current_size = len(trash[location.id][1])
+        if delay > max_delay or current_size > max_size:
+            self.send_msg(ForceObjectDeleteMessage(trash[location.id][1]), location)
+            trash[location.id] = (time.time(), [])
+            
     async def async_dispatch(self, workers, commands, return_value=False):
         results = await asyncio.gather(
             *[
@@ -482,22 +482,6 @@
             ]
         )
         return results
-=======
-        max_delay = self.object_store.garbage_delay
-        max_size = self.object_store.trash_capacity
-        trash = self.object_store.trash
-
-        if location.id not in trash:
-            trash[location.id] = (time.time(), [])
-
-        trash[location.id][1].append(object_id)
-
-        delay = time.time() - trash[location.id][0]
-        current_size = len(trash[location.id][1])
-        if delay > max_delay or current_size > max_size:
-            self.send_msg(ForceObjectDeleteMessage(trash[location.id][1]), location)
-            trash[location.id] = (time.time(), [])
->>>>>>> aaf37398
 
     def send_command(
         self,
