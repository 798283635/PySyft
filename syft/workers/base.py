--- conflicted
+++ resolved
@@ -2,11 +2,7 @@
 
 import asyncio
 import logging
-<<<<<<< HEAD
 import time
-from typing import Callable
-=======
->>>>>>> ec520f52
 from typing import List
 from typing import Union
 from typing import TYPE_CHECKING
@@ -129,12 +125,8 @@
 
         self.auto_add = auto_add
         self._message_pending_time = message_pending_time
-<<<<<<< HEAD
-        self.msg_history = list()
+        self.msg_history = []
         self.trash = {}
-=======
-        self.msg_history = []
->>>>>>> ec520f52
 
         # For performance, we cache all possible message types
         self._message_router = {
@@ -199,11 +191,6 @@
 
         # storage object for crypto primitives
         self.crypto_store = PrimitiveStorage(owner=self)
-<<<<<<< HEAD
-
-        self.syft = sy
-=======
->>>>>>> ec520f52
 
     def register_obj(self, obj):
         self.object_store.register_obj(self, obj)
@@ -472,19 +459,12 @@
 
     def handle_delete_object_msg(self, msg: ForceObjectDeleteMessage):
         # NOTE cannot currently be used because there is no ObjectDeleteMessage
-<<<<<<< HEAD
         for object_id in msg.object_ids:
             self.rm_obj(object_id)
 
     def handle_force_delete_object_msg(self, msg: ForceObjectDeleteMessage):
         for object_id in msg.object_ids:
             self.force_rm_obj(object_id)
-=======
-        self.object_store.rm_obj(msg.object_id)
-
-    def handle_force_delete_object_msg(self, msg: ForceObjectDeleteMessage):
-        self.object_store.force_rm_obj(msg.object_id)
->>>>>>> ec520f52
 
     def execute_tensor_command(self, cmd: TensorCommandMessage) -> PointerTensor:
         if isinstance(cmd.action, ComputationAction):
@@ -1226,22 +1206,9 @@
     def feed_crypto_primitive_store(self, types_primitives: dict):
         self.crypto_store.add_primitives(types_primitives)
 
-<<<<<<< HEAD
     def load_crypto_primitive(self, crypto_type, filename):
         self.crypto_store.load_primitives(crypto_type, filename)
 
-    def list_tensors(self, *args):
-        return str(self._tensors)
-
-    def tensors_count(self, *args):
-        return len(self._tensors)
-
-    def list_objects(self, *args):
-        return str(self._objects)
-
-    def objects_count(self, *args):
-        return len(self._objects)
-=======
     def list_tensors(self):
         return str(self.object_store._tensors)
 
@@ -1256,7 +1223,6 @@
 
     def _log_msgs(self, value):
         self.log_msgs = value
->>>>>>> ec520f52
 
     @property
     def serializer(self, workers=None) -> codes.TENSOR_SERIALIZATION:
