--- conflicted
+++ resolved
@@ -191,12 +191,8 @@
         if ptr_id is None:  # Define a remote id if not specified
             ptr_id = int(10e10 * random.random())
 
-<<<<<<< HEAD
-        self.send_obj(tensor, worker)  # Send the object
-=======
         # Send the object
         self.send_obj(tensor, worker)
->>>>>>> 8068961e
 
         pointer = tensor.create_pointer(
             owner=self, location=worker, id_at_location=tensor.id, register=True, ptr_id=ptr_id
@@ -356,14 +352,6 @@
         if isinstance(id_or_worker, bytes):
             id_or_worker = str(id_or_worker, "utf-8")
 
-<<<<<<< HEAD
-=======
-        """
-
-        if isinstance(id_or_worker, bytes):
-            id_or_worker = str(id_or_worker, "utf-8")
-
->>>>>>> 8068961e
         if isinstance(id_or_worker, (str, int)):
             if id_or_worker in self._known_workers:
                 return self._known_workers[id_or_worker]
