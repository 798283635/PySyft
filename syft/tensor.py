import numpy as np

import syft.controller

class BaseTensor():
    def arithmetic_operation(self, x, name, inline=False):

        operation_cmd = name

        if (type(x) == type(self)):
            operation_cmd += "_elem"
            parameter = x.id
        else:
            operation_cmd += "_scalar"
            parameter = str(x)

        if (inline):
            operation_cmd += "_"

        response = self.controller.send_json(
            self.cmd(operation_cmd, [parameter]))  # sends the command
        if int(response) == self.id:
            return self
        else:
            return self.__class__(data=int(response), data_is_pointer=True)

    def __add__(self, x):
        """
        Performs element-wise addition arithmetic between two tensors
        Parameters
        ----------
        x : BaseTensor (Subclass)
            The Second tensor to perform addition with.
        Returns
        -------
        BaseTensor (Subclass)
            Output tensor
        """
        return self.arithmetic_operation(x, "add", False)

    def __iadd__(self, x):
        """
        Performs in place element-wise addition arithmetic between two tensors
        Parameters
        ----------
        x : BaseTensor (Subclass)
            The Second tensor to perform addition with.
        Returns
        -------
        BaseTensor (Subclass)
            Caller with values inplace
        """
        return self.arithmetic_operation(x, "add", True)

    def __truediv__(self, x):
        """
        Performs division arithmetic between two tensors
        Parameters
        ----------
        x : BaseTensor (Subclass)
            Second divident tensor
        Returns
        -------
        BaseTensor (Subclass)
            Output tensor
        """
        return self.arithmetic_operation(x, "div", False)

    def __itruediv__(self, x):
        """
        Performs division arithmetic between two tensors inplace.
        Parameters
        ----------
        x : BaseTensor (Subclass)
            Second divident tensor
        Returns
        -------
        BaseTensor (Subclass)
            Caller with values inplace
        """
        return self.arithmetic_operation(x, "div", True)

    def __pow__(self, x):
        """
        Takes the power of each element in input ('self') with 'x' and
        returns a tensor with the result.
        Parameters
        ----------
        x : BaseTensor (Subclass)
            Exponent tensor
        Returns
        -------
        BaseTensor (Subclass)
            Output tensor
        """
        return self.arithmetic_operation(x, "pow", False)

    def __ipow__(self, x):
        """
        Takes the power of each element in input ('self') with 'x' and
        returns a tensor with the result inplace.
        Parameters
        ----------
        x : BaseTensor (Subclass)
            Exponent tensor
        Returns
        -------
        BaseTensor (Subclass)
            Caller with values inplace
        """
        return self.arithmetic_operation(x, "pow", True)

    def pow(self, x):
        """
        Takes the power of each element in input ('self') with 'x' and
        returns a tensor with the result.
        Parameters
        ----------
        x : BaseTensor (Subclass)
            Exponent tensor
        Returns
        -------
        BaseTensor (Subclass)
            Output tensor
        """
        return self.arithmetic_operation(x, "pow", False)

    def pow_(self, x):
        """
        Takes the power of each element in input ('self') with 'x', inplace.
        Parameters
        ----------
        x : BaseTensor (Subclass)
            Exponent tensor
        Returns
        -------
        BaseTensor (Subclass)
            Caller with values inplace
        """
        return self.arithmetic_operation(x, "pow", True)

    def __mod__(self, x):
        """
        Performs Modulus arithmetic operation between two tensors.
        Parameters
        ----------
        x : BaseTensor (Subclass)
            Dividend tensor
        Returns
        -------
        BaseTensor (Subclass)
            Output tensor
        """
        return self.arithmetic_operation(x, "remainder", False)

    def __imod__(self, x):
        """
        Performs Modulus arithmetic operation between two tensors inplace.
        Parameters
        ----------
        x : BaseTensor (Subclass)
            Dividend tensor
        Returns
        -------
        BaseTensor (Subclass)
            Caller with values inplace
        """
        return self.arithmetic_operation(x, "remainder", True)

    def __mul__(self, x):
        """
        Performs Multiplication arithmetic operation between two tensors.
        Parameters
        ----------
        x : BaseTensor (Subclass)
            Second tensor to be multiplied with.
        Returns
        -------
        BaseTensor (Subclass)
            Output tensor
        """
        return self.arithmetic_operation(x, "mul", False)

    def __imul__(self, x):
        """
        Performs Multiplication arithmetic operation between two tensors inplace.
        Parameters
        ----------
        x : BaseTensor (Subclass)
            Second tensor to be multiplied with.
        Returns
        -------
        BaseTensor (Subclass)
            Caller with values inplace
        """
        return self.arithmetic_operation(x, "mul", True)

    def __sub__(self, x):
        """
        Performs element-wise substraction arithmetic between two tensors
        Parameters
        ----------
        x : BaseTensor (Subclass)
            The Second tensor to perform addition with.
        Returns
        -------
        BaseTensor (Subclass)
            Output tensor
        """
        return self.arithmetic_operation(x, "sub", False)

    def __isub__(self, x):
        """
        Performs element-wise substraction arithmetic between two tensors
        Parameters
        ----------
        x : BaseTensor (Subclass)
            The Second tensor to perform addition with.
        Returns
        -------
        BaseTensor (Subclass)
            Caller with values inplace
        """
        return self.arithmetic_operation(x, "sub", True)

    def remainder(self, divisor):
        """
        Computes the element-wise remainder of division.
        inplace.
        Parameters
        ----------
        Returns
        -------
        BaseTensor (Subclass)
            Output tensor
        """
        return self.arithmetic_operation(divisor, "remainder")

    def remainder_(self, divisor):
        """
        Computes the element-wise remainder of division, inplace.
        Parameters
        ----------
        Returns
        -------
        BaseTensor (Subclass)
            Caller with values inplace
        """
        return self.arithmetic_operation(divisor, "remainder", True)

class IntTensor(BaseTensor):
    def __init__(self, data, data_is_pointer=False):
        self.controller = syft.controller

        if (data is not None and not data_is_pointer):

            if (type(data) == list):
                data = np.array(data)
            data = data.astype('float')

            self.data = data
            self.id = int(self.controller.send_json({"objectType": "IntTensor",
                                                     "functionCall": "create",
                                                     "data": list(data.flatten()),
                                                     "shape": self.data.shape}))
        elif (data_is_pointer):
            self.id = int(data)

    def autograd(self, state):
        "do nothing"

    def abs(self):
        """
        Returns absolute value of tensor as a new tensor
        Parameters
        ----------
        Returns
        -------
        IntTensor:
            Output tensor
        """
        return self.no_params_func("abs", return_response=True)

    def abs_(self):
        """
        Replaces tensor values with its absolute value
        Parameters
        ----------
        Returns
        -------
        IntTensor
            Output tensor
        """
        return self.no_params_func("abs_", return_response=True)

<<<<<<< HEAD
    def lt(self, other):
        """
        Performs element-wise > comparison and returns 1 if the element
        is less than a corresponding element in other Tensor, and 0 otherwise.
        Returns a new Tensor with results of the comparison.

        Parameters
        __________
        other: IntTensor to compare with

        Returns
        _________
        IntTensor
            Output tensor
        """
        return self.params_func("lt", [other.id], return_response=True)

    def lt_(self, other):
        """
        Performs inline element-wise > comparison and returns 1 if the element
        is less than a corresponding element in other Tensor, and 0 otherwise.

        Parameters
        __________
        other: IntTensor to compare with

        Returns
        _________
        IntTensor
            Output tensor
        """
        return self.params_func("lt_", [other.id], return_response=True)
=======
    def equal(self, x):
        """
        Determines whether the given tensor has the same size and elements as this instance.

        :param x: IntTensor
        :return: True if the given tensor has the same size and elements as this instance. Otherwise, False.
        """
        response_string = self.params_func("equal", [x.id], return_response=True, return_type="str")
        if response_string == "True":
            return True
        else:
            return False
>>>>>>> e9c7a19a

    def shape(self):
        """
        Returns the size of the self tensor as a List.

        Returns
        -------
        Iterable
            Output list
        """
        return list(np.fromstring(self.get("shape")[:-1], sep=",").astype('int'))

    def trace(self):
        """
        Returns a new tensor with the sum along diagonals of a 2D tensor.
        Returns
        -------
        IntTensor
            Output tensor
        """
        return self.no_params_func("trace", return_response=True)

    def __repr__(self, verbose=True):

        tensor_str = str(self.to_numpy())

        type_str = ""
        for dim in self.shape():
            type_str += str(dim) + "x"

        type_str = type_str[:-1]

        desc = "[syft.IntTensor:"+str(self.id) + " size:" + type_str + "]" + "\n"

        return tensor_str + "\n" + desc

    def params_func(self, name, params, return_response=False, return_type='IntTensor'):
        # send the command
        res = self.controller.send_json(
            self.cmd(name, params=params))

        self.controller.log(res)

        if (return_response):
            if (return_type == 'IntTensor'):
                self.controller.log("IntTensor.__init__: {}".format(res))
                return IntTensor(data=int(res), data_is_pointer=True)
            elif(return_type == 'FloatTensor'):
                self.controller.log("IntTensor.__init__: {}".format(res))
                return FloatTensor(data=int(res), data_is_pointer=True)
            else:
                return res
        return self

    def no_params_func(self, name, return_response=False, return_type='IntTensor'):
        return (self.params_func(name, [], return_response, return_type))

    def get(self, param_name="size", response_as_tensor=False, return_type='IntTensor'):
        return self.params_func(name="get", params=[param_name], return_response=True,
                                return_type="string")

    def cmd(self, functionCall, params=[]):
        cmd = {
            'functionCall': functionCall,
            'objectType': 'IntTensor',
            'objectIndex': self.id,
            'tensorIndexParams': params}
        return cmd

    def gpu(self):
        """
        Returns a GPU copy of this storage if it's not already on the GPU
        Parameters
        ----------
        Returns
        -------
        IntTensor
            Output tensor
        """
        return self.no_params_func("gpu")

    def is_contiguous(self):
        return True

    def to_numpy(self):
        if(self.is_contiguous()):
            res = self.controller.send_json({
                'functionCall': 'to_numpy',
                'objectType': 'IntTensor',
                'objectIndex': self.id
            })

            return np.fromstring(res, sep=' ').astype('int').reshape(self.shape())
        else:
            return " - non-contiguous - "

class FloatTensor(BaseTensor):
    def __init__(self, data, autograd=False, data_is_pointer=False, delete_after_use=False):
        self.controller = syft.controller
        self.delete_after_use = delete_after_use
        if (data is not None and not data_is_pointer):

            if (type(data) == list):
                data = np.array(data)

            data = data.astype('float')

            self.data = data
            self.id = int(self.controller.send_json({"objectType": "FloatTensor",
                                                     "functionCall": "create",
                                                     "data": list(data.flatten()),
                                                     "shape": self.data.shape}))
            # self.controller.log("FloatTensor.__init__: {}".format(self.id))

        elif (data_is_pointer):
            self.id = int(data)

        if (autograd):
            self.autograd(True)

    def __del__(self):
        self.delete_tensor()

    def abs(self):
        """
        Returns absolute value of tensor as a new tensor
        Parameters
        ----------
        Returns
        -------
        FloatTensor:
            Output tensor
        """
        return self.no_params_func("abs", return_response=True)

    def abs_(self):
        """
        Replaces tensor values with its absolute value
        Parameters
        ----------
        Returns
        -------
        FloatTensor
            Output tensor
        """
        return self.no_params_func("abs_")

    def acos(self):
        """
        Returns a new Tensor with the arccosine of the elements of input.
        Parameters
        ----------
        Returns
        -------
        FloatTensor
            Output tensor
        """
        return self.no_params_func("acos", return_response=True)

    def acos_(self):
        """
        Performs inplace arccosine operation of the elements of input.
        Parameters
        ----------
        Returns
        -------
        FloatTensor
            Caller with values inplace
        """
        return self.no_params_func("acos_")

    def addmm_(self, x, y):
        """
        Performs a matrix multiplication of the matrices 'x' and 'y'.
        The caller matrix 'self' is added to the final result inplace.
        Parameters
        ----------
        x : FloatTensor
            First tensor for multiplication
        y : FloatTensor
            Second tensor for multiplication
        Returns
        -------
        FloatTensor
            Caller with values inplace
        """
        return self.params_func("addmm_", [x.id, y.id])

    def addmm(self, x, y):
        """
        Performs a matrix multiplication of the matrices 'x' and 'y'.
        The caller matrix 'self' is added to the final result.
        Parameters
        ----------
        x : FloatTensor
            First tensor for multiplication
        y : FloatTensor
            Second tensor for multiplication
        Returns
        -------
        copy : FloatTensor
            Output tensor
        """
        copy = self.copy()
        copy.params_func("addmm_", [x.id, y.id])
        return copy

    def addmv_(self, x, y):
        """
        Performs a matrix-vector product of the matrix x and the vector vec.
        The vector tensor is added to the final result inplace.
        Parameters
        ----------
        x : FloatTensor
            tensor for multiplication
        vec : FloatTensor
            Vector for Matrix-Vector Product
        Returns
        -------
        FloatTensor
            Caller with values inplace
        """
        return self.params_func("addmv_", [x.id, y.id])

    def addmv(self, x, y):
        """
        Performs a matrix-vector product of the matrix x and the vector vec.
        The vector tensor is added to the final result.
        Parameters
        ----------
        x : FloatTensor
            tensor for multiplication
        y : FloatTensor
            Vector for Matrix-Vector Product
        Returns
        -------
        copy : FloatTensor
            Output tensor
        """
        copy = self.copy()
        copy.params_func("addmv_", [x.id, y.id])
        return copy

    def asin(self):
        """
        Returns a new Tensor with the arcsine of the elements of input.
        Parameters
        ----------
        Returns
        -------
        FloatTensor
            Output tensor
        """
        return self.no_params_func("asin", return_response=True)

    def asin_(self):
        """
        Performs inplace arcsine operation of the elements of input.
        Parameters
        ----------
        Returns
        -------
        FloatTensor
            Caller with values inplace
        """
        return self.no_params_func("asin_")

    def atan(self):
        """
        Returns a new Tensor with the arctangent of the elements of input.
        Parameters
        ----------
        Returns
        -------
        FloatTensor
            Output tensor
        """
        return self.no_params_func("atan", return_response=True)

    def atan_(self):
        """
        Performs inplace arctangent operation of the elements of input.
        Parameters
        ----------
        Returns
        -------
        FloatTensor
            Caller with values inplace
        """
        return self.no_params_func("atan_")

    def autograd(self, setter=None):
        if (setter is None):
            if (self.get("autograd") == "1"):
                return True
            else:
                return False
        else:
            if (setter):
                out = self.set("autograd", ["1"])
            else:
                out = self.set("autograd", ["0"])

            if (out == "1" and setter) or (out == "0" and not setter):
                return self
            else:
                return False

    def backward(self, grad=None):
        if (grad is None):
            self.no_params_func("backward")
        else:
            self.params_func(name="backward", params=[grad.id])

    def batchify(self,dim,batch_size):
        return self.controller.params_func(cmd_func=self.cmd,name="batchify", params=[dim,batch_size],return_type='FloatTensor_list')

    def ceil(self):
        """
        Performs the ceiling of the input tensor element-wise.
        Parameters
        ----------
        Returns
        -------
        FloatTensor
            Output tensor
        """
        return self.no_params_func("ceil", return_response=True)

    def ceil_(self):
        """
        Performs the inplace ceiling of the input tensor element-wise.
        Parameters
        ----------
        Returns
        -------
        FloatTensor
            Caller with values inplace
        """
        return self.no_params_func("ceil_")

    def clamp(self, min = 'None', max = 'None'):
        """
        Clamp all elements in input into the range [min, max]
        Parameters
        ----------
        min : float
            lower-bound of the range to be clamped to
        max : float
            upper-bound of the range to be clamped to
        Returns
        -------
        FloatTensor
            Output tensor
        """
        return self.params_func("clamp", [min,max], return_response=True)

    def contiguous(self):
        """
        Returns a copy of the input
        Parameters
        ----------
        Returns
        -------
        FloatTensor
            Output tensor
        """
        return self.no_params_func("contiguous", return_response=True)

    def copy(self):
        """
        Returns a copy of the input
        Parameters
        ----------
        Returns
        -------
        FloatTensor
            Output tensor
        """
        return self.no_params_func("copy", return_response=True)

    def cos(self):
        """
        Returns a new Tensor with the cosine of the elements of input.
        Parameters
        ----------
        Returns
        -------
        FloatTensor
            Output tensor
        """
        return self.no_params_func("cos", return_response=True)

    def cos_(self):
        """
        Performs the cosine of the input tensor inplace.
        Parameters
        ----------
        Returns
        -------
        FloatTensor
            Caller with values inplace
        """
        return self.no_params_func("cos_")

    def cosh(self):
        """
        Returns a new Tensor with hyperbolic cosine of the elements of input.
        Parameters
        ----------
        Returns
        -------
        FloatTensor
            Output tensor
        """
        return self.no_params_func("cosh", return_response=True)

    def cosh_(self):
        """
        Returns the hyperbolic cosine of the input inplace.
        Parameters
        ----------
        Returns
        -------
        FloatTensor
            Caller with values inplace
        """
        return self.no_params_func("cosh_")

    def children(self):
        """
        Returns an iterator over immediate children modules.
        Parameters
        ----------
        Returns
        -------
        Iterable
            Returns a list of children
        """
        res = self.get("children")
        if (len(res) > 0):
            return list(map(lambda x: int(x), res.split(",")[0:-1]))
        return []

    def creation_op(self):
        return self.get("creation_op")

    def creators(self):
        """
        Returns an iterator over immediate creators of input tensor.
        Parameters
        ----------
        Returns
        -------
        Returns a list of creators
        """
        res = self.get("creators")
        if (len(res) > 0):
            return list(map(lambda x: int(x), res.split(",")[0:-1]))
        return []

    def cumsum(self, dim=0):
        """
        Returns the sum of all elements in the input tensor.
        Parameters
        ----------
        dim : int
            the dimension to reduce
        keepdim : bool
            whether the output tensors have dim retained or not
        Returns
        -------
        FloatTensor
            Output tensor
        """
        return self.params_func("cumsum", [dim], return_response=True)

    def dataOnGpu(self):
        if (self.get("dataOnGpu") == "1"):
            return True
        return False

    def exp(self):
        """
        Computes the exponential of each element of input tensor.
        Parameters
        ----------
        Returns
        -------
        FloatTensor
            Output tensor
        """
        return self.no_params_func("exp", return_response=True)

    def exp_(self):
        """
        Computes the exponential of each element of input tensor inplace.
        Parameters
        ----------
        Returns
        -------
        FloatTensor
            Caller with values inplace
        """
        return self.no_params_func("exp_")

    def expand(self,*args):
        """
        Returns the tensor, with values repeated across one dimension
        Parameters
        ----------
        args : list
               the new, expanded size
        Returns
        -------
        FloatTensor
            the new, expanded tensor.
        """
        new_dim = list(args)
        assert type(new_dim[0]) == int
        return self.params_func("expand", new_dim, return_response=True)

    def index_add(self, indices, dim, x):
        return self.params_func("index_add", [indices.id, dim, x.id], return_response=True)

    def index_add_(self, indices, dim, x):
        return self.params_func("index_add_", [indices.id, dim, x.id], return_response=True)

    def index_select(self, dim, indices):
        return self.params_func("index_select", [indices.id, dim], return_response=True)

    def keepgrad(self):
        if (self.get("keepgrad") == "1"):
            return True
        else:
            return False

    def floor(self):
        """
        Performs the floor of the input tensor.
        Parameters
        ----------
        Returns
        -------
        FloatTensor
            Output tensor
        """
        return self.no_params_func("floor", True)

    def floor_(self):
        """
        Performs the inplace floor of the input tensor.
        Parameters
        ----------
        Returns
        -------
        FloatTensor
            Caller with values inplace
        """
        return self.no_params_func("floor_")

    def random_(self):
        """
        Returns a tensor filled with random numbers from a uniform distribution on the interval [0,1)
        The shape of the tensor is defined by the varargs sizes.
        ----------
        Returns
        -------
        FloatTensor
            Caller with values inplace
        """
        return self.no_params_func("random_")

    def round(self):
        """
        Performs Round-ing to the nearest decimal,
        Parameters
        ----------
        Returns
        -------
        FloatTensor
            Output tensor
        """
        return self.no_params_func("round", return_response=True)

    def round_(self):
        """
        Performs Round-ing to the nearest decimal inplace.
        Parameters
        ----------
        Returns
        -------
        FloatTensor
            Caller with values inplace
        """
        return self.no_params_func("round_")

    def mm(self, other):
        """
        Performs a matrix multiplication of two tensors.
        Parameters
        ----------
        other : FloatTensor
            Second tensor to be multiplied with
        Returns
        -------
        FloatTensor
            n x m Output tensor
        """
        return self.params_func("mm", [other.id], True)

    def grad(self):
        return self.get("grad", response_as_tensor=True)

    def __neg__(self):
        return self.neg()

    def neg(self):
        """
        Sets negative of the elements of tensor.
        Parameters
        ----------
        Returns
        -------
        FloatTensor
            Output tensor
        """
        return self.no_params_func("neg", return_response=True)

    def neg_(self):
        """
        Sets negative of the elements of tensor inplace.
        Parameters
        ----------
        Returns
        -------
        FloatTensor
            Caller with values inplace
        """
        return self.no_params_func("neg_")

    def norm(self, dim=-1, keepdim=False, p=2):
        """
        Returns the p-norm of each row of the input tensor in the given dimension dim.
        Parameters
        ----------
        dim : int
            the dimension to reduce
        keepdim : bool
            whether the output tensors have dim retained or not
        p: float
            the exponent value in the norm formulation
        Returns
        -------
        FloatTensor
            Output tensor
        """
        return self.params_func("norm", [dim, keepdim, p], return_response=True)

    def relu(self):

        return self.no_params_func("relu", return_response=True)

    def rsqrt(self):
        """
        Returns reciprocal of square root of tensor element wise.
        Parameters
        ----------
        Returns
        -------
        FloatTensor
            Output tensor
        """
        return self.no_params_func("rsqrt", return_response=True)

    def save(self, filename):
        return self.params_func(name="save", params=[filename], return_response=True, return_type=bool)

    def set(self, param_name="size", params=[]):
        return self.params_func(name="set", params=[param_name] + params, return_response=True, return_type=None)

    def sigmoid_(self):
        """
        Performs inplace sigmoid function on the tensor element-wise.
        Parameters
        ----------
        Returns
        -------
        FloatTensor
            Caller with values inplace.
        """
        return self.no_params_func("sigmoid_")

    def sigmoid(self):
        """
        Returns a new tensor holding element wise values of Sigmoid function.
        Sigmoid(x) = 1 / 1+exp(-x)
        Parameters
        ----------
        Returns
        -------
        FloatTensor
            Output tensor
        """
        return self.no_params_func("sigmoid", return_response=True)

    def sign(self):
        """
        Computes sign of each element of the tensor.
        Parameters
        ----------
        Returns
        -------
        FloatTensor
            Output tensor
        """
        return self.no_params_func("sign", return_response=True)

    def sign_(self):
        """
        Computes the sign of each element of the tensor inplace
        Parameters
        ----------
        Returns
        -------
        FloatTensor
            Caller with values inplace
        """
        return self.no_params_func("sign_")

    def sin(self):
        """
        Computes sin of each element of the tensor.
        Parameters
        ----------
        Returns
        -------
        FloatTensor
            Output tensor
        """
        return self.no_params_func("sin", return_response=True)

    def sin_(self):
        """
        Computes the sine of each element of the tensor inplace
        Parameters
        ----------
        Returns
        -------
        FloatTensor
            Caller with values inplace
        """
        return self.no_params_func("sin_")

    def size(self):
        """
        Returns the size of tensor.
        Parameters
        ----------
        Returns
        -------
        int
            int with value of size
        """
        return int(self.get("size"))

    def shape(self, as_list=True):
        """
        Returns the size of the self tensor as a FloatTensor (or as List).
        Note:
            The returned value currently is a FloatTensor because it leverages
            the messaging mechanism with Unity.
        Parameters
        ----------
        as_list : bool
            Value retruned as list if true; else as tensor
        Returns
        -------
        FloatTensor
            Output tensor
        (or)
        Iterable
            Output list
        """
        if (as_list):
            return list(np.fromstring(self.get("shape")[:-1], sep=",").astype('int'))
        else:
            shape_tensor = self.no_params_func("shape", return_response=True)
            return shape_tensor

    def softmax(self, dim=-1):
        return self.params_func("softmax", [dim], return_response=True)

    def split(self, split_size_or_sections, dim=0):
        """
        Splits the tensor into chunks. If split_size_or_sections is an integer type, then tensor will be split into chunks of size split_size_or_sections (if possible). Last chunk will be smaller if the tensor size along a given dimension is not divisible by split_size. If split_size_or_sections is a list, then tensor will be split into len(split_size_or_sections) chunks with sizes in dim according to split_size_or_sections.
        Parameters
        ----------
        split_size_or_sections : int or list(int)
            size of a single chunk or of sizes for each chunk
        dim: int
            dimension along which to split the tensor.
        """

        if isinstance(split_size_or_sections, int):
            return self.controller.params_func(cmd_func=self.cmd,name="split_by_size", params=[split_size_or_sections, dim],return_type='FloatTensor_list')
        split_size_or_sections = list(split_size_or_sections)
        assert type(split_size_or_sections) == list
        assert type(split_size_or_sections[0]) == int
        return self.controller.params_func(cmd_func=self.cmd,name="split_by_sections", params=split_size_or_sections+[dim], return_type='FloatTensor_list')

    def std(self, dim=-1, keepdim=False, unbiased=True):
        """
        Returns the standard-deviation of each row of the input tensor in the given dimension dim.

        If unbiased is False, then the standard-deviation will be calculated via the biased estimator. Otherwise, Bessel’s correction will be used.
        Parameters
        ----------
        dim : int
            the dimension to reduce
        keepdim : bool
            whether the output tensors have dim retained or not
        unbiased: bool
            whether to use the unbiased estimation or not
        Returns
        -------
        FloatTensor
            Output tensor
        """
        return self.params_func("std", [dim, keepdim, unbiased], return_response=True)

    def stride(self, dim=-1):
        """
        Returns the stride of tensor.
        Parameters
        ----------
        dim : int
            dimension of expected return

        Returns
        -------
        FloatTensor
            Output tensor.
        (or)
        numpy.ndarray
            NumPy Array as Long
        """
        if dim == -1:
            return self.no_params_func("stride", return_response=True, return_type=None)
        else:
            strides = self.params_func("stride", [dim], return_response=True, return_type=None)
            return np.fromstring(strides, sep=' ').astype('long')

    def sqrt(self):
        """
        Returns a new tensor with the square-root of the elements of input.
        Parameters
        ----------
        Returns
        -------
        FloatTensor:
            Output Tensor
        """
        return self.no_params_func("sqrt", return_response=True)

    def sqrt_(self):
        return self.no_params_func("sqrt_")

    def trace(self):
        """
        Returns a new tensor with the sum along diagonals of a 2D tensor.
        Returns
        -------
        FloatTensor
            Output tensor
        """
        return self.no_params_func("trace", return_response=True)

    def trunc(self):
        return self.no_params_func("trunc", return_response=True)

    def to_numpy(self):
        if(self.is_contiguous()):
            res = self.controller.send_json({
                'functionCall': 'to_numpy',
                'objectType': 'FloatTensor',
                'objectIndex': self.id
            })

            return np.fromstring(res, sep=' ').astype('float').reshape(self.shape())
        else:
            return "--- non-contiguous tensor ---"

    def var(self, dim=-1, keepdim=False, unbiased=True):
        """
        Returns the variance of each row of the input tensor in the given dimension dim.

        If unbiased is False, then the variance will be calculated via the biased estimator. Otherwise, Bessel’s correction will be used.
        Parameters
        ----------
        dim : int
            the dimension to reduce
        keepdim : bool
            whether the output tensors have dim retained or not
        unbiased: bool
            whether to use the unbiased estimation or not
        Returns
        -------
        FloatTensor
            Output tensor
        """
        return self.params_func("var", [dim, keepdim, unbiased], return_response=True)

    def view(self, *args):
        new_dim = list(args)
        assert type(new_dim) == list
        assert type(new_dim[0]) == int
        return self.params_func("view", new_dim, return_response=True)

    def view_(self, *args):
        new_dim = list(args)
        assert type(new_dim) == list
        assert type(new_dim[0]) == int
        self.params_func("view_", new_dim, return_response=False)
        return self

    def view_as(self, x):
        assert type(x) == FloatTensor
        return self.params_func("view_as", [x.id], return_response=True)

    def view_as_(self, x):
        assert type(x) == FloatTensor
        self.params_func("view_as_", [x.id], return_response=False)
        return self

    def T(self):
        """
        Returns a tensor that is a transposed version of input.
        Parameters
        ----------
        Returns
        -------
        FloatTensor
            Output tensor
        """
        return self.no_params_func("transpose", return_response=True)

    def triu(self, k=0):
        return self.params_func("triu", [k], return_response=True)

    def triu_(self, k=0):
        return self.params_func("triu_", [k])

    def unsqueeze(self,dim):
        return self.params_func("unsqueeze", [dim], return_response=True)

    def unsqueeze_(self,dim):
        return self.params_func("unsqueeze_", [dim], return_response=True)

    def zero_(self):
        """
        Fills this tensor with zeros inplace.
        Parameters
        ----------
        Returns
        -------
        FloatTensor
            Caller with values inplace
        """
        return self.no_params_func("zero_")

    def __repr__(self, verbose=True):

        tensor_str = str(self.to_numpy())

        type_str = ""
        for dim in self.shape():
            type_str += str(dim) + "x"

        type_str = type_str[:-1]
        grad = self.get("grad")
        if (grad == ''):
            grad = 'None'

        co = str(self.creation_op())

        desc = "[syft.FloatTensor:"+str(self.id)+" grad:" + grad + " size:" + type_str + " c:" + str(self.children()) + " p:" + str(self.creators()) + " init:" + co + "]" + "\n"

        if (verbose):
            children = self.children()
            creators = self.creators()

            if(len(children) > 0):
                #tensor_str = "\n -------------------------------\n" + tensor_str
                desc += "\n\t-----------children-----------\n"
            for child_id in children:
                desc += "\t" + syft.controller.get_tensor(child_id).__repr__(False)
            if(len(children) > 0):
                if(len(creators) > 0):

                    desc += "\t------------------------------\n"
                else:
                    desc += "\t------------------------------\n\n\n"

            if (len(creators) > 0):
                # tensor_str = "\n -------------------------------\n" + tensor_str
                desc += "\n\t-----------creators-----------\n"
            for parent_id in creators:
                desc += "\t" + syft.controller.get_tensor(parent_id).__repr__(False)
            if (len(creators) > 0):
                desc += "\t------------------------------\n\n\n"

            return tensor_str + "\n" + desc
        return desc

    def __str__(self):
        tensor_str = str(self.to_numpy()).replace("]", " ").replace("[", " ")

        return tensor_str

    def get(self, param_name="size", response_as_tensor=False):
        if(response_as_tensor):
            return self.params_func(name="get", params=[param_name], return_response=True,
                                return_type='FloatTensor', data_is_pointer=True)
        else:
            return self.params_func(name="get", params=[param_name], return_response=True,
                                return_type='string', data_is_pointer=False)

    def cpu(self):
        """
        Returns a CPU copy of this storage if it's not already on the CPU
        Parameters
        ----------
        Returns
        -------
        FloatTensor
            Output tensor
        """
        return self.no_params_func("cpu", delete_after_use=False)

    def gpu(self):
        """
        Returns a GPU copy of this storage if it's not already on the GPU
        Parameters
        ----------
        Returns
        -------
        FloatTensor
            Output tensor
        """
        return self.no_params_func("gpu", delete_after_use=False)

    def cmd(self, functionCall, params=[]):
        cmd = {
            'functionCall': functionCall,
            'objectType': 'FloatTensor',
            'objectIndex': self.id,
            'tensorIndexParams': params}
        return cmd

    def params_func(self, name, params, return_response=False, return_type='FloatTensor', data_is_pointer=True, delete_after_use=True):
        # send the command
        res = self.controller.send_json(
            self.cmd(name, params=params))

        self.controller.log(res)

        if (return_response):
            if (return_type == 'IntTensor'):
                self.controller.log("IntTensor.__init__: {}".format(res))
                return IntTensor(data=int(res), data_is_pointer=data_is_pointer)
            elif(return_type == 'FloatTensor'):
                self.controller.log("FloatTensor.__init__: {}".format(res))
                if(res == ''):
                    return None
                return FloatTensor(data=int(res), data_is_pointer=data_is_pointer, delete_after_use=delete_after_use)
            else:
                return res
        return self

    def no_params_func(self, name, return_response=False, return_type='FloatTensor', delete_after_use=True):
        return (self.params_func(name, [], return_response, return_type, delete_after_use=delete_after_use))

    def delete_tensor(self):
        """
        Deletes the input tensor.
        Parameters
        ----------
        Returns
        -------
        """
        if (self.id is not None):
            if self.delete_after_use:
                self.no_params_func("delete", return_response=True, return_type=str)
        self.controller = None
        self.id = None


    def is_contiguous(self):
        txt = (self.no_params_func("is_contiguous", return_response=True, return_type=None))
        if(txt == 'True'):
            return True

        else:
            return False

    def sinh(self):
        """
        Returns the hyperbolic sine of the input.
        Parameters
        ----------
        Returns
        -------
        FloatTensor
            Output tensor
        """
        return self.no_params_func("sinh", return_response=True)

    def sinh_(self):
        """
        Returns the hyperbolic sine of the input inplace.
        Parameters
        ----------
        Returns
        -------
        FloatTensor
            Caller with values inplace.
        """
        return self.no_params_func("sinh_")

    def log(self):
        """
        Returns the logarithm of the input.
        Parameters
        ----------
        Returns
        -------
        FloatTensor
            Output tensor
        """
        return self.no_params_func("log", return_response=True)

    def log_(self):
        """
        Returns the logarithm of the input inplace.
        Parameters
        ----------
        Returns
        -------
        FloatTensor
            Caller with values inplace.
        """
        return self.no_params_func("log_")

    def log1p_(self):
        """
        Returns the natural logarithm of (1 + input) inplace.
        Parameters
        ----------
        Returns
        -------
        FloatTensor
            Caller with values inplace.
        """
        return self.no_params_func("log1p_")

    def log1p(self):
        """
        Returns a new tensor with the natural logarithm of (1 + 'self').
        Parameters
        ----------
        Returns
        -------
        FloatTensor
            Output tensor
        """
        return self.no_params_func("log1p", return_response=True)

    def frac(self):
        """
        Computes the fractional portion of each element in tensor.
        Parameters
        ----------
        Returns
        -------
        FloatTensor
            Output tensor
        """
        return self.no_params_func("frac", return_response=True)

    def frac_(self):
        """
        Computes the fractional portion of each element in tensor, inplace.
        Parameters
        ----------
        Returns
        -------
        FloatTensor
            Caller with values inplace
        """
        return self.no_params_func("frac_")

    def reciprocal(self):
        """
        Computes the reciprocal of the input tensor.
        Parameters
        ----------
        Returns
        -------
        FloatTensor
            Output tensor
        """
        return self.no_params_func("reciprocal", return_response=True)

    def reciprocal_(self):
        """
        Computes reciprocal of input tensor with values inplace.
        Parameters
        ----------
        Returns
        -------
        FloatTensor
            Caller with values inplace
        """
        return self.no_params_func("reciprocal_")

    def rsqrt(self):
        """
        Returns a new tensor with the reciprocal of the square-root of each of
        the elements of input.
        Parameters
        ----------
        Returns
        -------
        FloatTensor
            Output tensor
        """
        return self.no_params_func("rsqrt", return_response=True)

    def rsqrt_(self):
        """
        Computes the reciprocal of the square-root of each of the elements of input,
        inplace.
        Parameters
        ----------
        Returns
        -------
        FloatTensor
            Caller with values inplace
        """
        return self.no_params_func("rsqrt_")

    def sample(self,dim):
        """
        Samples the current tensor uniformly assuming each value is a binary probability.
        ----------
        Returns
        -------
        IntTensor
            Output tensor
        """
        return self.params_func("sample", [dim], return_response=True, return_type='IntTensor')

    def tan(self):
        """
        Returns the tangent of the input.
        Parameters
        ----------
        Returns
        -------
        FloatTensor
            Output tensor
        """
        return self.no_params_func("tan", return_response=True)

    def tan_(self):
        """
        Returns the tangent of the input inplace.
        Parameters
        ----------
        Returns
        -------
        FloatTensor
            Caller with values inplace
        """
        return self.no_params_func("tan_")

    def tanh(self):
        """
        Returns the hyperbolic tangent of the input.
        Parameters
        ----------
        Returns
        -------
        FloatTensor
            Output tensor
        """
        return self.no_params_func("tanh", return_response=True)

    def squeeze(self, dim=-1):
        """
        Returns a tensor with all the dimensions of input of size 1 removed.
        Parameters
        ----------
        dim : int
            When dim is given, a squeeze operation is done only in the given
            dimension.
        Returns
        -------
        FloatTensor
            Output tensor
        """
        return self.params_func("squeeze", [dim], return_response=True)

    def squeeze_(self, dim=-1):
        """
        Removes all the dimensions of input tensor of size 1, inplace.
        Parameters
        ----------
        dim : int
            When dim is given, a squeeze operation is done only in the given
            dimension.
        Returns
        -------
        FloatTensor
            Caller with values inplace
        """
        return self.params_func("squeeze_", [dim])

    def min(self, dim=-1, keepdim=False):
        """
        Returns the minimum value of all elements in the input tensor.
        Parameters
        ----------
        dim : int
            the dimension to reduce
        keepdim : bool
            whether the output tensors have dim retained or not
        Returns
        -------
        FloatTensor
            Output tensor
        """
        return self.params_func("min", [dim, keepdim], return_response=True)

    def max(self, dim=-1, keepdim=False):
        """
        Returns the maximum value of all elements in the input tensor.
        Parameters
        ----------
        dim : int
            the dimension to reduce
        keepdim : bool
            whether the output tensors have dim retained or not
        Returns
        -------
        FloatTensor
            Output tensor
        """
        return self.params_func("max", [dim, keepdim], return_response=True)

    def sum(self, dim=-1, keepdim=False):
        """
        Returns the sum of all elements in the input tensor.
        Parameters
        ----------
        dim : int
            the dimension to reduce
        keepdim : bool
            whether the output tensors have dim retained or not
        Returns
        -------
        FloatTensor
            Output tensor
        """
        return self.params_func("sum", [dim, keepdim], return_response=True)

    def prod(self, dim=-1, keepdim=False):
        """
        Returns the product of all elements in the input tensor.
        Parameters
        ----------
        dim : int
            the dimension to reduce
        keepdim : bool
            whether the output tensors have dim retained or not
        Returns
        -------
        FloatTensor
            Output tensor
        """
        return self.params_func("prod", [dim, keepdim], return_response=True)

    def mean(self, dim=-1, keepdim=False):
        """
        Returns the mean value of all elements in the input tensor.
        Parameters
        ----------
        dim : int
            the dimension to reduce
        keepdim : bool
            whether the output tensors have dim retained or not
        Returns
        -------
        FloatTensor
            Output tensor
        """
        return self.params_func("mean", [dim, keepdim], return_response=True)<|MERGE_RESOLUTION|>--- conflicted
+++ resolved
@@ -293,7 +293,6 @@
         """
         return self.no_params_func("abs_", return_response=True)
 
-<<<<<<< HEAD
     def lt(self, other):
         """
         Performs element-wise > comparison and returns 1 if the element
@@ -326,7 +325,7 @@
             Output tensor
         """
         return self.params_func("lt_", [other.id], return_response=True)
-=======
+
     def equal(self, x):
         """
         Determines whether the given tensor has the same size and elements as this instance.
@@ -339,7 +338,6 @@
             return True
         else:
             return False
->>>>>>> e9c7a19a
 
     def shape(self):
         """
