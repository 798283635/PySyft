--- conflicted
+++ resolved
@@ -858,7 +858,6 @@
         else:
             return self.data.size
 
-<<<<<<< HEAD
     def cumprod(self, dim=0):
         """Returns the cumulative product of elements in the dimension dim."""
         if self.encrypted:
@@ -871,7 +870,7 @@
             return NotImplemented
         self.data = syft.math.cumprod(self, dim).data
         return self
-=======
+
     def split(self, split_size, dim=0):
         """Returns tuple of tensors of equally sized tensor/chunks (if possible)"""
         if self.encrypted:
@@ -899,5 +898,4 @@
         if len(neg_shapes) > 1:
             shape[neg_shapes] = self.data.shape[neg_shapes]
         out = np.broadcast_to(self.data, shape)
-        return TensorBase(out)
->>>>>>> 02ba82e9
+        return TensorBase(out)