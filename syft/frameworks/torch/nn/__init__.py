--- conflicted
+++ resolved
@@ -4,13 +4,11 @@
 from syft.frameworks.torch.nn.rnn import RNNCell
 from syft.frameworks.torch.nn.rnn import GRUCell
 from syft.frameworks.torch.nn.rnn import LSTMCell
-<<<<<<< HEAD
+
 from syft.frameworks.torch.nn.linear import Linear
-
-from torch.nn import Module
-=======
 
 from syft.frameworks.torch.nn.conv import Conv2d
 
 from syft.frameworks.torch.nn.pool import AvgPool2d
->>>>>>> 39d2be0a
+
+from torch.nn import Module