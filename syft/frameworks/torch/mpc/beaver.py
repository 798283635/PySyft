--- conflicted
+++ resolved
@@ -1,13 +1,6 @@
 import torch as th
 from typing import Tuple
 
-<<<<<<< HEAD
-
-def build_triple(
-    op: str,
-    shape: Tuple[th.Size],
-    n_worker: int,
-=======
 import syft as sy
 
 
@@ -15,7 +8,6 @@
     op: str,
     shape: Tuple[th.Size, th.Size],
     n_workers: int,
->>>>>>> 93f3decf
     n_instances: int,
     torch_dtype: th.dtype,
     field: int,
@@ -25,12 +17,8 @@
 
     Args:
         op (str): 'mul' or 'matmul': the op ° which ensures a ° b = c
-<<<<<<< HEAD
-        shape (Tuple[th.Size]): the shapes of a and b
-=======
         shape (Tuple[th.Size, th.Size]): the shapes of a and b
         n_workers (int): number of workers
->>>>>>> 93f3decf
         n_instances (int): the number of tuples (works only for mul: there is a
             shape issue for matmul which could be addressed)
         torch_dtype (th.dtype): the type of the shares
@@ -64,15 +52,6 @@
     else:
         c = cmd(a, b)
 
-<<<<<<< HEAD
-    shares_worker = [[0, 0, 0] for _ in range(n_worker)]
-    for i, tensor in enumerate([a, b, c]):
-        shares_worker[0][i] = tensor
-        for w_id in range(n_worker - 1):
-            mask = th.randint(low_bound, high_bound, tensor.shape, dtype=torch_dtype)
-            shares_worker[w_id][i] -= mask
-            shares_worker[w_id + 1][i] = mask
-=======
     helper = sy.AdditiveSharingTensor(field=field)
 
     shares_worker = [[0, 0, 0] for _ in range(n_workers)]
@@ -80,6 +59,5 @@
         shares = helper.generate_shares(secret=tensor, n_workers=n_workers, random_type=torch_dtype)
         for w_id in range(n_workers):
             shares_worker[w_id][i] = shares[w_id]
->>>>>>> 93f3decf
 
     return shares_worker