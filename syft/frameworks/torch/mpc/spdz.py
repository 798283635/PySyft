--- conflicted
+++ resolved
@@ -45,7 +45,7 @@
         return delta_b + a_epsilon + c
 
 
-def spdz_mul(cmd, x, y, crypto_provider, field):
+def spdz_mul(cmd, x, y, crypto_provider, field, dtype):
     """
     Define the workflow for a binary operation using Function Secret Sharing
 
@@ -89,11 +89,9 @@
     return response
 
 
-<<<<<<< HEAD
-def spdz_mul_old(cmd: Callable, x_sh, y_sh, crypto_provider: AbstractWorker, field: int):
-=======
-def spdz_mul(cmd: Callable, x_sh, y_sh, crypto_provider: AbstractWorker, field: int, dtype: str):
->>>>>>> dda75cf3
+def spdz_mul_old(
+    cmd: Callable, x_sh, y_sh, crypto_provider: AbstractWorker, field: int, dtype: str
+):
     """Abstractly multiplies two tensors (mul or matmul)
 
     Args:
@@ -127,13 +125,8 @@
     delta_epsilon = cmd(delta, epsilon)
 
     # Trick to keep only one child in the MultiPointerTensor (like in SNN)
-<<<<<<< HEAD
-    j1 = th.ones(delta_epsilon.shape).long().send(locations[0], **no_wrap)
-    j0 = th.zeros(delta_epsilon.shape).long().send(*locations[1:], **no_wrap)
-=======
-    j1 = torch.ones(delta_epsilon.shape).type(torch_dtype).send(locations[0], **no_wrap)
-    j0 = torch.zeros(delta_epsilon.shape).type(torch_dtype).send(*locations[1:], **no_wrap)
->>>>>>> dda75cf3
+    j1 = th.ones(delta_epsilon.shape).type(torch_dtype).send(locations[0], **no_wrap)
+    j0 = th.zeros(delta_epsilon.shape).type(torch_dtype).send(*locations[1:], **no_wrap)
     if len(locations) == 2:
         j = sy.MultiPointerTensor(children=[j1, j0])
     else:
