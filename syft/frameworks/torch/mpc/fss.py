"""
This is an implementation of Function Secret Sharing

Useful papers are:
- Function Secret Sharing- Improvements and Extensions, Boyle 2017
  Link: https://eprint.iacr.org/2018/707.pdf
- Secure Computation with Preprocessing via Function Secret Sharing, Boyle 2019
  Link: https://eprint.iacr.org/2019/1095

Note that the protocols are quite different in aspect from those papers
"""
import hashlib
import math
import time
import numpy as np
import sha_loop
import multiprocessing
import asyncio

import torch as th
import syft as sy
from syft.workers.websocket_client import WebsocketClientWorker
from syft.generic.utils import allow_command
from syft.generic.utils import remote


λ = 127  # 6  # 110 or 63  # security parameter
n = 32  # 8  # 32  # bit precision
λs = math.ceil(λ / 64)  # how many dtype values are needed to store λ, typically 2
assert λs == 2

no_wrap = {"no_wrap": True}


def full_name(f):
    return f"syft.frameworks.torch.mpc.fss.{f.__name__}"


<<<<<<< HEAD
# internal codes
EQ = 0
COMP = 1

# number of processes
N_CORES = 8
MULTI_LIMIT = 10_000
=======
    xor_add_plan = sy.Plan(
        forward_func=xor_add_convert_1, owner=worker, tags=["#xor_add_1"], is_built=True
    )
    worker.register_obj(xor_add_plan)
    xor_add_plan = sy.Plan(
        forward_func=xor_add_convert_2, owner=worker, tags=["#xor_add_2"], is_built=True
    )
    worker.register_obj(xor_add_plan)


def request_run_plan(worker, plan_tag, location, return_value, args=(), kwargs={}):
    response_ids = (sy.ID_PROVIDER.pop(),)
    args = (args, response_ids)

    response = worker.send_command(
        cmd_name="run",
        target=plan_tag,
        recipient=location,
        return_ids=response_ids,
        return_value=return_value,
        kwargs_=kwargs,
        args_=args,
    )
    return response
>>>>>>> ec520f52


def fss_op(x1, x2, type_op="eq"):
    """
    Define the workflow for a binary operation using Function Secret Sharing

    Currently supported operand are = & <=, respectively corresponding to
    type_op = 'eq' and 'comp'

    Args:
        x1: first AST
        x2: second AST
        type_op: type of operation to perform, should be 'eq' or 'comp'

    Returns:
        shares of the comparison
    """
    # simple vs multi depending on num elements
    # {
    #     5_000: [0.085, 0.10]
    #     10_000: [0.15, 0.15],
    #     20_000: [0.28, 0.23]
    #     50_000: [0.75, 0.47],
    #     100_000: [1.50, 0.95]
    # }

    if isinstance(x1, sy.AdditiveSharingTensor):
        locations = x1.locations
        class_attributes = x1.get_class_attributes()
    else:
        locations = x2.locations
        class_attributes = x2.get_class_attributes()

    dtype = class_attributes.get("dtype")
    asynchronous = isinstance(locations[0], WebsocketClientWorker)

    workers_args = [
        (
            x1.child[location.id]
            if isinstance(x1, sy.AdditiveSharingTensor)
            else (x1 if i == 0 else 0),
            x2.child[location.id]
            if isinstance(x2, sy.AdditiveSharingTensor)
            else (x2 if i == 0 else 0),
            type_op,
        )
        for i, location in enumerate(locations)
    ]

    shares = []
    for i, location in enumerate(locations):
        share = remote(mask_builder, location=location)(*workers_args[i], return_value=True)
        shares.append(share)

    # async has a cost which is too expensive for this command
    # shares = asyncio.run(sy.local_worker.async_dispatch(
    #     workers=locations,
    #     commands=[
    #         (full_name(mask_builder), None, workers_args[i], {})
    #         for i in [0, 1]
    #     ],
    #     return_value=True
    # ))

    mask_value = sum(shares) % 2 ** n

    for location, share in zip(locations, shares):
        location.de_register_obj(share)
        del share

    workers_args = [(th.IntTensor([i]), mask_value, type_op, dtype) for i in range(2)]
    if not asynchronous:
        shares = []
<<<<<<< HEAD
        for i, location in enumerate(locations):
            share = remote(evaluate, location=location)(*workers_args[i], return_value=False)
            shares.append(share)
=======
        for prev_share, location in zip(prev_shares, locations):
            share = request_run_plan(
                me, "#xor_add_1", location, return_value=True, args=(prev_share,)
            )
            shares.append(share)

        masked_value = shares[0] ^ shares[1]  # TODO case >2 workers ?

        shares = {}
        for i, prev_share, location in zip(range(len(locations)), prev_shares, locations):
            share = request_run_plan(
                me,
                "#xor_add_2",
                location,
                return_value=False,
                args=(th.IntTensor([i]), masked_value),
            )
            shares[location.id] = share
>>>>>>> ec520f52
    else:
        print("async")
        shares = asyncio.run(
            sy.local_worker.async_dispatch(
                workers=locations,
                commands=[(full_name(evaluate), None, workers_args[i], {}) for i in [0, 1]],
            )
        )

    shares = {loc.id: share for loc, share in zip(locations, shares)}

    response = sy.AdditiveSharingTensor(shares, **class_attributes)
    return response


# share level
@allow_command
def mask_builder(x1, x2, type_op):
    if not isinstance(x1, int):
        worker = x1.owner
        numel = x1.numel()
    else:
        worker = x2.owner
        numel = x2.numel()
    x = x1 - x2
    # Keep the primitive in store as we use it after
    # you actually get a share of alpha
    alpha, s_0, *CW = worker.crypto_store.get_keys(
        f"fss_{type_op}", n_instances=numel, remove=False
    )
    r = x + th.tensor(alpha.astype(np.int64)).reshape(x.shape)
    return r


@allow_command
def evaluate(b, x_masked, type_op, dtype):
    if type_op == "eq":
        return eq_evaluate(b, x_masked)
    elif type_op == "comp":
        numel = x_masked.numel()
        if numel > MULTI_LIMIT:
            # print('MULTI EVAL', numel, x_masked.owner)
            owner = x_masked.owner
            multiprocessing_args = []
            original_shape = x_masked.shape
            x_masked = x_masked.reshape(-1)
            slice_size = math.ceil(numel / N_CORES)
            for j in range(N_CORES):
                x_masked_slice = x_masked[j * slice_size : (j + 1) * slice_size]
                x_masked_slice.owner = owner
                process_args = (b, x_masked_slice, owner.id, j, j * slice_size, dtype)
                multiprocessing_args.append(process_args)
            p = multiprocessing.Pool()
            partitions = p.starmap(comp_evaluate, multiprocessing_args)
            p.close()
            partitions = sorted(partitions, key=lambda k: k[0])
            partitions = [partition[1] for partition in partitions]
            result = th.cat(partitions)

            # Burn the primitives (copies of the workers were sent)
            owner.crypto_store.get_keys(f"fss_{type_op}", n_instances=numel, remove=True)

            return result.reshape(*original_shape)
        else:
            # print('EVAL', numel)
            return comp_evaluate(b, x_masked, dtype=dtype)
    else:
        raise ValueError


# share level
def eq_evaluate(b, x_masked):
    alpha, s_0, *CW = x_masked.owner.crypto_store.get_keys(
        type_op="fss_eq", n_instances=x_masked.numel(), remove=True
    )
    result_share = DPF.eval(b.numpy().item(), x_masked.numpy(), s_0, *CW)
    return th.tensor(result_share)


# share level
def comp_evaluate(b, x_masked, owner_id=None, core_id=None, burn_offset=0, dtype=None):
    if owner_id is not None:
        x_masked.owner = x_masked.owner.get_worker(owner_id)

    if burn_offset > 0:
        _ = x_masked.owner.crypto_store.get_keys(
            type_op="fss_comp", n_instances=burn_offset, remove=True
        )
    alpha, s_0, *CW = x_masked.owner.crypto_store.get_keys(
        type_op="fss_comp", n_instances=x_masked.numel(), remove=True
    )
    result_share = DIF.eval(b.numpy().item(), x_masked.numpy(), s_0, *CW)

    dtype_options = {None: th.long, "int": th.int32, "long": th.long}
    result = th.tensor(result_share, dtype=dtype_options[dtype])
    if core_id is None:
        return result
    else:
        return core_id, result


def eq(x1, x2):
    return fss_op(x1, x2, "eq")


def le(x1, x2):
    return fss_op(x1, x2, "comp")


class DPF:
    """Distributed Point Function - used for equality"""

    @staticmethod
    def keygen(n_values=1):
        alpha = np.random.randint(0, 2 ** n, size=(n_values,), dtype=np.uint64)
        beta = np.array([1])
        α = bit_decomposition(alpha)
        s, t, CW = (
            Array(n + 1, 2, λs, n_values),
            Array(n + 1, 2, n_values),
            Array(n, 2, (λs + 1), n_values),
        )
        _CW = []
        s[0] = randbit(shape=(2, λ, n_values))
        t[0] = np.array([[0, 1]] * n_values).T
        for i in range(0, n):
            g0 = G(s[i, 0])
            g1 = G(s[i, 1])
            # Re-use useless randomness
            sL_0, _, sR_0, _ = split(g0, (EQ, λs, 1, λs, 1))
            sL_1, _, sR_1, _ = split(g1, (EQ, λs, 1, λs, 1))
            s_rand = (sL_0 ^ sL_1) * α[i] + (sR_0 ^ sR_1) * (1 - α[i])

            cw_i = SwitchTableDPF(s_rand, α[i])
            CW[i] = cw_i ^ g0 ^ g1
            _CW.append(compress(CW[i], α[i], op=EQ))
            CWi = uncompress(_CW[i])

            for b in (0, 1):
                τ = [g0, g1][b] ^ (t[i, b] * CWi)
                filtered_τ = multi_dim_filter(τ, α[i])
                s[i + 1, b], t[i + 1, b] = split(filtered_τ, (EQ, λs, 1))

        CW_n = (-1) ** t[n, 1] * (beta - convert(s[n, 0]) + convert(s[n, 1]))
        CW_n = CW_n.astype(np.int64)
        return (alpha, s[0][0], s[0][1], *_CW, CW_n)

    @staticmethod
    def eval(b, x, *k_b):
        x = x.astype(np.uint64)
        original_shape = x.shape
        x = x.reshape(-1)
        n_values = x.shape[0]
        x = bit_decomposition(x)
        s, t = Array(n + 1, λs, n_values), Array(n + 1, 1, n_values)
        s[0], *_CW, _CWn = k_b
        t[0] = b
        for i in range(0, n):
            CWi = uncompress(_CW[i])
            τ = G(s[i]) ^ (t[i] * CWi)
            filtered_τ = multi_dim_filter(τ, x[i])
            s[i + 1], t[i + 1] = split(filtered_τ, (EQ, λs, 1))

        flat_result = (-1) ** b * (t[n].squeeze() * _CWn + convert(s[n]))
        return flat_result.astype(np.int64).reshape(original_shape)

<<<<<<< HEAD
=======
class DIF:
    """Distributed Interval Function - used for comparison <="""
>>>>>>> ec520f52

class DIF:
    """Distributed Point Function - used for equality"""

    @staticmethod
    def keygen(n_values=1):
        alpha = np.random.randint(0, 2 ** n, size=(n_values,), dtype=np.uint64)
        α = bit_decomposition(alpha)
        s, σ, t, τ, CW, CW_leaf = (
            Array(n + 1, 2, λs, n_values),
            Array(n + 1, 2, λs, n_values),
            Array(n + 1, 2, n_values),
            Array(n + 1, 2, n_values),
            Array(n, 2, 2 * (λs + 1), n_values),
            Array(n + 1, n_values),
        )
        _CW = []
        s[0] = randbit(shape=(2, λ, n_values))
        t[0] = np.array([[0, 1]] * n_values).T

        for i in range(0, n):
            h0 = H(s[i, 0], 0)
            h1 = H(s[i, 1], 1)
            # Re-use useless randomness
            σL_0, _, sL_0, _, σR_0, _, sR_0, _ = split(h0, (COMP, λs, 1, λs, 1, λs, 1, λs, 1))
            σL_1, _, sL_1, _, σR_1, _, sR_1, _ = split(h1, (COMP, λs, 1, λs, 1, λs, 1, λs, 1))
            s_rand = (sL_0 ^ sL_1) * α[i] + (sR_0 ^ sR_1) * (1 - α[i])
            σ_rand = (σL_0 ^ σL_1) * α[i] + (σR_0 ^ σR_1) * (1 - α[i])
            cw_i = SwitchTableDIF(s_rand, σ_rand, α[i])
            CW[i] = cw_i ^ h0 ^ h1
            _CW.append(compress(CW[i], α[i], op=COMP))
            CWi = uncompress(_CW[i], op=COMP)

            for b in (0, 1):
                dual_state = [h0, h1][b] ^ (t[i, b] * CWi)
                # the state obtained by following the special path
                state = multi_dim_filter(dual_state, α[i])
                _, _, s[i + 1, b], t[i + 1, b] = split(state, (COMP, λs, 1, λs, 1))
                # the state obtained by leaving the special path
                anti_state = multi_dim_filter(dual_state, 1 - α[i])
                σ[i + 1, b], τ[i + 1, b], _, _ = split(anti_state, (COMP, λs, 1, λs, 1))

                if b:
                    # note that we subtract (1 - α[i]), so that leaving the special path can't lead
                    # to an output == 1 when α[i] == 0 (because it means that your bit is 1 so your
                    # value is > α)
                    CW_leaf[i] = (-1) ** τ[i + 1, 1] * (
                        1 - convert(σ[i + 1, 0]) + convert(σ[i + 1, 1]) - (1 - α[i])
                    )

        CW_leaf[n] = (-1) ** t[n, 1] * (1 - convert(s[n, 0]) + convert(s[n, 1]))

        CW_leaf = CW_leaf.astype(np.int32)

        return (alpha, s[0][0], s[0][1], *_CW, CW_leaf)

    @staticmethod
    def eval(b, x, *k_b):
        x = x.astype(np.uint64)
        original_shape = x.shape
        x = x.reshape(-1)
        n_values = x.shape[0]
        x = bit_decomposition(x)
        s, σ, t, τ, out = (
            Array(n + 1, λs, n_values),
            Array(n + 1, λs, n_values),
            Array(n + 1, 1, n_values),
            Array(n + 1, 1, n_values),
            Array(n + 1, n_values),
        )
        s[0], *_CW, CW_leaf = k_b
        CW_leaf = CW_leaf.astype(np.int64)
        t[0] = b

        for i in range(0, n):
            CWi = uncompress(_CW[i], op=COMP)
            dual_state = H(s[i]) ^ (t[i] * CWi)
            state = multi_dim_filter(dual_state, x[i])
            σ[i + 1], τ[i + 1], s[i + 1], t[i + 1] = split(state, (COMP, λs, 1, λs, 1))
            out[i] = (-1) ** b * (τ[i + 1] * CW_leaf[i] + convert(σ[i + 1]))

        # Last node, the other σ is also a leaf
        out[n] = (-1) ** b * (t[n].squeeze() * CW_leaf[n] + convert(s[n]))

        return out.sum(axis=0).astype(np.int64).reshape(original_shape)


def compress(CWi, alpha_i, op=EQ):
    if op == EQ:
        sL, tL, sR, tR = split(CWi, (op, λs, 1, λs, 1))
        return (tL.astype(np.bool), tR.astype(np.bool), (1 - alpha_i) * sR + alpha_i * sL)
    else:
        σL, τL, sL, tL, σR, τR, sR, tR = split(CWi, (op, λs, 1, λs, 1, λs, 1, λs, 1))
        return (
            τL.astype(np.bool),
            tL.astype(np.bool),
            τR.astype(np.bool),
            tR.astype(np.bool),
            alpha_i * σR + (1 - alpha_i) * σL,
            (1 - alpha_i) * sR + alpha_i * sL,
        )


def uncompress(_CWi, op=EQ):
    if op == EQ:
        CWi = concat(
            _CWi[2],
            _CWi[0].reshape(1, -1).astype(np.uint64),
            _CWi[2],
            _CWi[1].reshape(1, -1).astype(np.uint64),
        ).reshape(2, 3, -1)
    else:
        CWi = concat(
            _CWi[4],
            _CWi[0].reshape(1, -1).astype(np.uint64),
            _CWi[5],
            _CWi[1].reshape(1, -1).astype(np.uint64),
            _CWi[4],
            _CWi[2].reshape(1, -1).astype(np.uint64),
            _CWi[5],
            _CWi[3].reshape(1, -1).astype(np.uint64),
        ).reshape(2, 6, -1)
    return CWi


def Array(*shape):
    return np.empty(shape, dtype=np.uint64)


def bit_decomposition(x):
    x = x.astype(np.uint32)
    n_values = x.shape[0]
    x = x.reshape(-1, 1).view(np.uint8)
    x = x.reshape(n_values, 4, 1)
    x = x >> np.arange(8, dtype=np.uint8)
    x = x & 0b1
    x = np.flip(x.reshape(n_values, -1)[:, :n], axis=1).T
    return x


def randbit(shape):
    assert len(shape) == 3
    byte_dim = shape[-2]
    shape_with_bytes = shape[:-2] + (math.ceil(byte_dim / 64), shape[-1])
    randvalues = np.random.randint(0, 2 ** 64, size=shape_with_bytes, dtype=np.uint64)
    randvalues[:, 0] = randvalues[:, 0] % 2 ** (byte_dim % 64)
    return randvalues


def concat(*args, **kwargs):
    return np.concatenate(args, **kwargs)


def split_last_bit(buffer):
    # Numbers are on 64 bits
    return buffer & 0b1111111111111111111111111111111111111111111111111111111111111110, buffer & 0b1


def huge_loop(seed_t_bytes, n_iter):
    return [hashlib.sha3_256(seed_t_bytes[i * 16 : (i + 1) * 16]).digest() for i in range(n_iter)]


def G(seed):
    """ λ -> 2(λ + 1)"""

    assert len(seed.shape) == 2
    n_values = seed.shape[1]
    assert seed.shape[0] == λs
    x = seed
    x = x.T
    dt1 = np.dtype((np.uint64, [("uint8", np.uint8, 8)]))
    x2 = x.view(dtype=dt1)
    x = x2["uint8"].reshape(*x.shape[:-1], -1)

    assert x.shape == (n_values, 2 * 8)

    out = np.empty((n_values, 4 * 8), dtype=np.uint8)

    out = sha_loop.sha256_loop_func(x, out)

    buffer = out.view(np.uint64).T

    valuebits = np.empty((2, 3, n_values), dtype=np.uint64)

    # [λ, 1, λ, 1]
    # [λ - 64, 64, 1, λ - 64, 64, 1]
    valuebits[0, 0], last_bit = split_last_bit(buffer[0])
    valuebits[0, 1] = buffer[1]
    valuebits[0, 2] = last_bit
    valuebits[1, 0], last_bit = split_last_bit(buffer[2])
    valuebits[1, 1] = buffer[3]
    valuebits[1, 2] = last_bit

    return valuebits


empty_dict = {}


def H(seed, idx=0):
    """ λ -> 4(λ + 1)

    idx is here to allow not reusing the same empty dict. Otherwise in key generation
    h0 is erased by h1
    """

    assert len(seed.shape) == 2
    n_values = seed.shape[1]
    assert seed.shape[0] == λs
    x = seed
    x = x.T
    dt1 = np.dtype((np.uint64, [("uint8", np.uint8, 8)]))
    x2 = x.view(dtype=dt1)
    x = x2["uint8"].reshape(*x.shape[:-1], -1)

    assert x.shape == (n_values, 2 * 8)

    if (n_values, idx) not in empty_dict:
        # 64 bytes are needed to store a sha512
        empty_dict[(n_values, idx)] = (
            np.empty((n_values, 64), dtype=np.uint8),
            np.empty((2, 6, n_values), dtype=np.uint64),
        )

    out, valuebits = empty_dict[(n_values, idx)]

    out = sha_loop.sha512_loop_func(x, out)

    buffer = out.view(np.uint64).T  # is of size 8 * 64 bits

    # [λ, 1, λ, 1, λ, 1, λ, 1]
    # [λ - 64, 64, 1, λ - 64, 64, 1, λ - 64, 64, 1, λ - 64, 64, 1]

    # valuebits[0] = buffer[0] & b63_, buffer[1], buffer[0] & b_1, buffer[2] & b63_, buffer[3], buffer[2] & b_1
    # valuebits[1] = buffer[4] & b63_, buffer[5], buffer[4] & b_1, buffer[6] & b63_, buffer[7], buffer[6] & b_1
    valuebits[0, 0], last_bit = split_last_bit(buffer[0])
    valuebits[0, 1] = buffer[1]
    valuebits[0, 2] = last_bit
    valuebits[0, 3], last_bit = split_last_bit(buffer[2])
    valuebits[0, 4] = buffer[3]
    valuebits[0, 5] = last_bit
    valuebits[1, 0], last_bit = split_last_bit(buffer[4])
    valuebits[1, 1] = buffer[5]
    valuebits[1, 2] = last_bit
    valuebits[1, 3], last_bit = split_last_bit(buffer[6])
    valuebits[1, 4] = buffer[7]
    valuebits[1, 5] = last_bit

    return valuebits


split_helpers = {
    (EQ, 2, 1): lambda x: (x[:2], x[2]),
    (EQ, 2, 1, 2, 1): lambda x: (x[0, :2], x[0, 2], x[1, :2], x[1, 2]),
    (COMP, 2, 1, 2, 1): lambda x: (x[:2], x[2], x[3:5], x[5]),
    (COMP, 2, 1, 2, 1, 2, 1, 2, 1): lambda x: (
        x[0, :2],
        x[0, 2],
        x[0, 3:5],
        x[0, 5],
        x[1, :2],
        x[1, 2],
        x[1, 3:5],
        x[1, 5],
    ),
}


def split(list_, idx):
    return split_helpers[idx](list_)


ones_dict2 = {}


def SwitchTableDPF(s, α_i):
    one = np.ones((1, s.shape[1]), dtype=np.uint64)
    s_one = concat(s, one)

    if s_one.shape not in ones_dict2:
        ones_dict2[s_one.shape] = np.ones((1, *s_one.shape), dtype=np.uint64)
    ones = ones_dict2[s_one.shape]
    pad = (α_i * ones).astype(np.uint64)
    pad = concat(1 - pad, pad, axis=0)
    Table = pad * s_one

    return Table


def SwitchTableDIF(s, σ, α_i):
    leafTable = SwitchTableDPF(σ, 1 - α_i)
    nextTable = SwitchTableDPF(s, α_i)

    Table = concat(leafTable, nextTable, axis=1)
    return Table


def multi_dim_filter(τ, idx):
    filtered_τ = (1 - idx) * τ[0] + idx * τ[1]
    return filtered_τ


def convert(x):
    """
    convert a multi dim big tensor to a "random" single tensor
    """
    # Select the 31st least significant bits
    r = x[-1] & 0b1111_1111_1111_1111_1111_1111_1111_111
    return r.astype(np.int64)<|MERGE_RESOLUTION|>--- conflicted
+++ resolved
@@ -36,7 +36,6 @@
     return f"syft.frameworks.torch.mpc.fss.{f.__name__}"
 
 
-<<<<<<< HEAD
 # internal codes
 EQ = 0
 COMP = 1
@@ -44,32 +43,6 @@
 # number of processes
 N_CORES = 8
 MULTI_LIMIT = 10_000
-=======
-    xor_add_plan = sy.Plan(
-        forward_func=xor_add_convert_1, owner=worker, tags=["#xor_add_1"], is_built=True
-    )
-    worker.register_obj(xor_add_plan)
-    xor_add_plan = sy.Plan(
-        forward_func=xor_add_convert_2, owner=worker, tags=["#xor_add_2"], is_built=True
-    )
-    worker.register_obj(xor_add_plan)
-
-
-def request_run_plan(worker, plan_tag, location, return_value, args=(), kwargs={}):
-    response_ids = (sy.ID_PROVIDER.pop(),)
-    args = (args, response_ids)
-
-    response = worker.send_command(
-        cmd_name="run",
-        target=plan_tag,
-        recipient=location,
-        return_ids=response_ids,
-        return_value=return_value,
-        kwargs_=kwargs,
-        args_=args,
-    )
-    return response
->>>>>>> ec520f52
 
 
 def fss_op(x1, x2, type_op="eq"):
@@ -143,30 +116,9 @@
     workers_args = [(th.IntTensor([i]), mask_value, type_op, dtype) for i in range(2)]
     if not asynchronous:
         shares = []
-<<<<<<< HEAD
         for i, location in enumerate(locations):
             share = remote(evaluate, location=location)(*workers_args[i], return_value=False)
             shares.append(share)
-=======
-        for prev_share, location in zip(prev_shares, locations):
-            share = request_run_plan(
-                me, "#xor_add_1", location, return_value=True, args=(prev_share,)
-            )
-            shares.append(share)
-
-        masked_value = shares[0] ^ shares[1]  # TODO case >2 workers ?
-
-        shares = {}
-        for i, prev_share, location in zip(range(len(locations)), prev_shares, locations):
-            share = request_run_plan(
-                me,
-                "#xor_add_2",
-                location,
-                return_value=False,
-                args=(th.IntTensor([i]), masked_value),
-            )
-            shares[location.id] = share
->>>>>>> ec520f52
     else:
         print("async")
         shares = asyncio.run(
@@ -333,14 +285,9 @@
         flat_result = (-1) ** b * (t[n].squeeze() * _CWn + convert(s[n]))
         return flat_result.astype(np.int64).reshape(original_shape)
 
-<<<<<<< HEAD
-=======
+
 class DIF:
-    """Distributed Interval Function - used for comparison <="""
->>>>>>> ec520f52
-
-class DIF:
-    """Distributed Point Function - used for equality"""
+    """Distributed Point Function - used for comparison"""
 
     @staticmethod
     def keygen(n_values=1):
