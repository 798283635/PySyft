"""
This is an implementation of Function Secret Sharing

Useful papers are:
- Function Secret Sharing- Improvements and Extensions, Boyle 2017
  Link: https://eprint.iacr.org/2018/707.pdf
- Secure Computation with Preprocessing via Function Secret Sharing, Boyle 2019
  Link: https://eprint.iacr.org/2019/1095

Note that the protocols are quite different in aspect from those papers
"""
import math
import numpy as np
import shaloop
import multiprocessing
import asyncio

import torch as th
import syft as sy
from syft.exceptions import EmptyCryptoPrimitiveStoreError
from syft.workers.websocket_client import WebsocketClientWorker
from syft.generic.utils import allow_command
from syft.generic.utils import remote


λ = 127  # security parameter
n = 32  # bit precision
λs = math.ceil(λ / 64)  # how many int64 are needed to store λ, here 2
assert λs == 2

no_wrap = {"no_wrap": True}


def full_name(f):
    return f"syft.frameworks.torch.mpc.fss.{f.__name__}"


# internal codes
EQ = 0
COMP = 1

# number of processes
N_CORES = 8
MULTI_LIMIT = 50_000


def keygen(n_values, op):
    """
    Run FSS keygen in parallel to accelerate the offline part of the protocol

    Args:
        n_values (int): number of primitives to generate
        op (str): eq or comp <=> DPF or DIF
    """
    if op == "eq":
        return DPF.keygen(n_values=n_values)
    elif op == "comp":
        if n_values > MULTI_LIMIT:
<<<<<<< HEAD
            # print('MULTI EVAL', numel, x_masked.owner)
=======
>>>>>>> 80155352
            multiprocessing_args = []
            slice_size = math.ceil(n_values / N_CORES)
            for j in range(N_CORES):
                n_instances = min((j + 1) * slice_size, n_values) - j * slice_size
                process_args = (n_instances,)  # TODO add a seed element for the PRG?
                multiprocessing_args.append(process_args)
            p = multiprocessing.Pool()
            partitions = p.starmap(DIF.keygen, multiprocessing_args)
            p.close()
            list_items = [[] for _ in range(len(partitions[0]))]
            for idx, partition in enumerate(partitions):
                for i, item in enumerate(partition):
                    if isinstance(item, tuple):
                        if len(list_items[i]) == 0:
                            list_items[i] = [[] for _ in range(len(item))]
                        for j, it in enumerate(item):
                            list_items[i][j].append(it)
                    else:
                        list_items[i].append(item)

            primitives = []
            for items in list_items:
                if isinstance(items[0], np.ndarray):
                    primitive = concat(*items, axis=-1)
                    primitives.append(primitive)
                else:
                    list_primitives = []
                    for its in items:
                        list_primitives.append(concat(*its, axis=-1))
                    primitives.append(tuple(list_primitives))

            return primitives
        else:
            return DIF.keygen(n_values)
    else:
        raise ValueError


def fss_op(x1, x2, op="eq"):
    """
    Define the workflow for a binary operation using Function Secret Sharing

    Currently supported operand are = & <=, respectively corresponding to
    op = 'eq' and 'comp'

    Args:
        x1: first AST
        x2: second AST
        op: type of operation to perform, should be 'eq' or 'comp'

    Returns:
        shares of the comparison
    """
    if isinstance(x1, sy.AdditiveSharingTensor):
        locations = x1.locations
        class_attributes = x1.get_class_attributes()
    else:
        locations = x2.locations
        class_attributes = x2.get_class_attributes()

    dtype = class_attributes.get("dtype")
    asynchronous = isinstance(locations[0], WebsocketClientWorker)

    workers_args = [
        (
            x1.child[location.id]
            if isinstance(x1, sy.AdditiveSharingTensor)
            else (x1 if i == 0 else 0),
            x2.child[location.id]
            if isinstance(x2, sy.AdditiveSharingTensor)
            else (x2 if i == 0 else 0),
            op,
        )
        for i, location in enumerate(locations)
    ]

    try:
        shares = []
        for i, location in enumerate(locations):
            share = remote(mask_builder, location=location)(*workers_args[i], return_value=True)
            shares.append(share)
    except EmptyCryptoPrimitiveStoreError as e:
        if sy.local_worker.crypto_store.force_preprocessing:
            raise
        sy.local_worker.crypto_store.provide_primitives(workers=locations, **e.kwargs_)
        return fss_op(x1, x2, op)

    # async has a cost which is too expensive for this command
    # shares = asyncio.run(sy.local_worker.async_dispatch(
    #     workers=locations,
    #     commands=[
    #         (full_name(mask_builder), None, workers_args[i], {})
    #         for i in [0, 1]
    #     ],
    #     return_value=True
    # ))

    mask_value = sum(shares) % 2 ** n

    for location, share in zip(locations, shares):
        location.de_register_obj(share)
        del share

    workers_args = [(th.IntTensor([i]), mask_value, op, dtype) for i in range(2)]
    if not asynchronous:
        shares = []
        for i, location in enumerate(locations):
            share = remote(evaluate, location=location)(*workers_args[i], return_value=False)
            shares.append(share)
    else:
        print("async")
        shares = asyncio.run(
            sy.local_worker.async_dispatch(
                workers=locations,
                commands=[(full_name(evaluate), None, workers_args[i], {}) for i in [0, 1]],
            )
        )

    shares = {loc.id: share for loc, share in zip(locations, shares)}

    response = sy.AdditiveSharingTensor(shares, **class_attributes)
    return response


# share level
@allow_command
def mask_builder(x1, x2, op):
    if not isinstance(x1, int):
        worker = x1.owner
        numel = x1.numel()
    else:
        worker = x2.owner
        numel = x2.numel()
    x = x1 - x2
    # Keep the primitive in store as we use it after
    # you actually get a share of alpha
    alpha, s_0, *CW = worker.crypto_store.get_keys(f"fss_{op}", n_instances=numel, remove=False)
    r = x + th.tensor(alpha.astype(np.int64)).reshape(x.shape)
    return r


# share level
@allow_command
def evaluate(b, x_masked, op, dtype):
    if op == "eq":
        return eq_evaluate(b, x_masked)
    elif op == "comp":
        numel = x_masked.numel()
        if numel > MULTI_LIMIT:
            # print('MULTI EVAL', numel, x_masked.owner)
            owner = x_masked.owner
            multiprocessing_args = []
            original_shape = x_masked.shape
            x_masked = x_masked.reshape(-1)
            slice_size = math.ceil(numel / N_CORES)
            for j in range(N_CORES):
                x_masked_slice = x_masked[j * slice_size : (j + 1) * slice_size]
                x_masked_slice.owner = owner
                process_args = (b, x_masked_slice, owner.id, j, j * slice_size, dtype)
                multiprocessing_args.append(process_args)
            p = multiprocessing.Pool()
            partitions = p.starmap(comp_evaluate, multiprocessing_args)
            p.close()
            partitions = sorted(partitions, key=lambda k: k[0])
            partitions = [partition[1] for partition in partitions]
            result = th.cat(partitions)

            # Burn the primitives (copies of the workers were sent)
            owner.crypto_store.get_keys(f"fss_{op}", n_instances=numel, remove=True)

            return result.reshape(*original_shape)
        else:
            # print('EVAL', numel)
            return comp_evaluate(b, x_masked, dtype=dtype)
    else:
        raise ValueError


# process level
def eq_evaluate(b, x_masked):
    alpha, s_0, *CW = x_masked.owner.crypto_store.get_keys(
        op="fss_eq", n_instances=x_masked.numel(), remove=True
    )
    result_share = DPF.eval(b.numpy().item(), x_masked.numpy(), s_0, *CW)
    return th.tensor(result_share)


# process level
def comp_evaluate(b, x_masked, owner_id=None, core_id=None, burn_offset=0, dtype=None):
    if owner_id is not None:
        x_masked.owner = x_masked.owner.get_worker(owner_id)

    if burn_offset > 0:
        _ = x_masked.owner.crypto_store.get_keys(
            op="fss_comp", n_instances=burn_offset, remove=True
        )
    alpha, s_0, *CW = x_masked.owner.crypto_store.get_keys(
        op="fss_comp", n_instances=x_masked.numel(), remove=True
    )
    result_share = DIF.eval(b.numpy().item(), x_masked.numpy(), s_0, *CW)

    dtype_options = {None: th.long, "int": th.int32, "long": th.long}
    result = th.tensor(result_share, dtype=dtype_options[dtype])
    if core_id is None:
        return result
    else:
        return core_id, result


def eq(x1, x2):
    return fss_op(x1, x2, "eq")


def le(x1, x2):
    return fss_op(x1, x2, "comp")


class DPF:
    """Distributed Point Function - used for equality"""

    @staticmethod
    def keygen(n_values=1):
        alpha = np.random.randint(0, 2 ** n, size=(n_values,), dtype=np.uint64)
        beta = np.array([1])
        α = bit_decomposition(alpha)
        s, t, CW = (
            Array(n + 1, 2, λs, n_values),
            Array(n + 1, 2, n_values),
            Array(n, 2, (λs + 1), n_values),
        )
        _CW = []
        s[0] = randbit(shape=(2, λ, n_values))
        t[0] = np.array([[0, 1]] * n_values).T
        for i in range(0, n):
            g0 = G(s[i, 0])
            g1 = G(s[i, 1])
            # Re-use useless randomness
            sL_0, _, sR_0, _ = split(g0, (EQ, λs, 1, λs, 1))
            sL_1, _, sR_1, _ = split(g1, (EQ, λs, 1, λs, 1))
            s_rand = (sL_0 ^ sL_1) * α[i] + (sR_0 ^ sR_1) * (1 - α[i])

            cw_i = SwitchTableDPF(s_rand, α[i])
            CW[i] = cw_i ^ g0 ^ g1
            _CW.append(compress(CW[i], α[i], op=EQ))
            CWi = uncompress(_CW[i])

            for b in (0, 1):
                dual_state = [g0, g1][b] ^ (t[i, b] * CWi)
                state = multi_dim_filter(dual_state, α[i])
                s[i + 1, b], t[i + 1, b] = split(state, (EQ, λs, 1))

        CW_n = (-1) ** t[n, 1] * (beta - convert(s[n, 0]) + convert(s[n, 1]))
        CW_n = CW_n.astype(np.int64)
        return (alpha, s[0][0], s[0][1], *_CW, CW_n)

    @staticmethod
    def eval(b, x, *k_b):
        x = x.astype(np.uint64)
        original_shape = x.shape
        x = x.reshape(-1)
        n_values = x.shape[0]
        x = bit_decomposition(x)
        s, t = Array(n + 1, λs, n_values), Array(n + 1, 1, n_values)
        s[0], *_CW, _CWn = k_b
        t[0] = b
        for i in range(0, n):
            CWi = uncompress(_CW[i])
            dual_state = G(s[i]) ^ (t[i] * CWi)
            state = multi_dim_filter(dual_state, x[i])
            s[i + 1], t[i + 1] = split(state, (EQ, λs, 1))

        flat_result = (-1) ** b * (t[n].squeeze() * _CWn + convert(s[n]))
        return flat_result.astype(np.int64).reshape(original_shape)


class DIF:
    """Distributed Point Function - used for comparison"""

    @staticmethod
    def keygen(n_values=1):
        alpha = np.random.randint(0, 2 ** n, size=(n_values,), dtype=np.uint64)
        α = bit_decomposition(alpha)
        s, σ, t, τ, CW, CW_leaf = (
            Array(n + 1, 2, λs, n_values),
            Array(n + 1, 2, λs, n_values),
            Array(n + 1, 2, n_values),
            Array(n + 1, 2, n_values),
            Array(n, 2, 2 * (λs + 1), n_values),
            Array(n + 1, n_values),
        )
        _CW = []
        s[0] = randbit(shape=(2, λ, n_values))
        t[0] = np.array([[0, 1]] * n_values).T

        for i in range(0, n):
            h0 = H(s[i, 0], 0)
            h1 = H(s[i, 1], 1)
            # Re-use useless randomness
            σL_0, _, sL_0, _, σR_0, _, sR_0, _ = split(h0, (COMP, λs, 1, λs, 1, λs, 1, λs, 1))
            σL_1, _, sL_1, _, σR_1, _, sR_1, _ = split(h1, (COMP, λs, 1, λs, 1, λs, 1, λs, 1))
            s_rand = (sL_0 ^ sL_1) * α[i] + (sR_0 ^ sR_1) * (1 - α[i])
            σ_rand = (σL_0 ^ σL_1) * α[i] + (σR_0 ^ σR_1) * (1 - α[i])
            cw_i = SwitchTableDIF(s_rand, σ_rand, α[i])
            CW[i] = cw_i ^ h0 ^ h1
            _CW.append(compress(CW[i], α[i], op=COMP))
            CWi = uncompress(_CW[i], op=COMP)

            for b in (0, 1):
                dual_state = [h0, h1][b] ^ (t[i, b] * CWi)
                # the state obtained by following the special path
                state = multi_dim_filter(dual_state, α[i])
                _, _, s[i + 1, b], t[i + 1, b] = split(state, (COMP, λs, 1, λs, 1))
                # the state obtained by leaving the special path
                anti_state = multi_dim_filter(dual_state, 1 - α[i])
                σ[i + 1, b], τ[i + 1, b], _, _ = split(anti_state, (COMP, λs, 1, λs, 1))

                if b:
                    # note that we subtract (1 - α[i]), so that leaving the special path can't lead
                    # to an output == 1 when α[i] == 0 (because it means that your bit is 1 so your
                    # value is > α)
                    CW_leaf[i] = (-1) ** τ[i + 1, 1] * (
                        1 - convert(σ[i + 1, 0]) + convert(σ[i + 1, 1]) - (1 - α[i])
                    )

        CW_leaf[n] = (-1) ** t[n, 1] * (1 - convert(s[n, 0]) + convert(s[n, 1]))

        CW_leaf = CW_leaf.astype(np.int32)

        return (alpha, s[0][0], s[0][1], *_CW, CW_leaf)

    @staticmethod
    def eval(b, x, *k_b):
        x = x.astype(np.uint64)
        original_shape = x.shape
        x = x.reshape(-1)
        n_values = x.shape[0]
        x = bit_decomposition(x)
        s, σ, t, τ, out = (
            Array(n + 1, λs, n_values),
            Array(n + 1, λs, n_values),
            Array(n + 1, 1, n_values),
            Array(n + 1, 1, n_values),
            Array(n + 1, n_values),
        )
        s[0], *_CW, CW_leaf = k_b
        CW_leaf = CW_leaf.astype(np.int64)
        t[0] = b

        for i in range(0, n):
            CWi = uncompress(_CW[i], op=COMP)
            dual_state = H(s[i]) ^ (t[i] * CWi)
            state = multi_dim_filter(dual_state, x[i])
            σ[i + 1], τ[i + 1], s[i + 1], t[i + 1] = split(state, (COMP, λs, 1, λs, 1))
            out[i] = (-1) ** b * (τ[i + 1] * CW_leaf[i] + convert(σ[i + 1]))

        # Last node, the other σ is also a leaf
        out[n] = (-1) ** b * (t[n].squeeze() * CW_leaf[n] + convert(s[n]))

        return out.sum(axis=0).astype(np.int64).reshape(original_shape)


def compress(CWi, alpha_i, op=EQ):
    """Compression technique which reduces the size of the CWi by dropping some
    non-necessary randomness.

    The original paper on FSS explains that this trick doesn't affect the security.
    """
    if op == EQ:
        sL, tL, sR, tR = split(CWi, (op, λs, 1, λs, 1))
        return (tL.astype(np.bool), tR.astype(np.bool), (1 - alpha_i) * sR + alpha_i * sL)
    else:
        σL, τL, sL, tL, σR, τR, sR, tR = split(CWi, (op, λs, 1, λs, 1, λs, 1, λs, 1))
        return (
            τL.astype(np.bool),
            tL.astype(np.bool),
            τR.astype(np.bool),
            tR.astype(np.bool),
            alpha_i * σR + (1 - alpha_i) * σL,
            (1 - alpha_i) * sR + alpha_i * sL,
        )


def uncompress(_CWi, op=EQ):
    """Decompress the compressed CWi by duplicating the randomness to recreate
    the original shape."""
    if op == EQ:
        CWi = concat(
            _CWi[2],
            _CWi[0].reshape(1, -1).astype(np.uint64),
            _CWi[2],
            _CWi[1].reshape(1, -1).astype(np.uint64),
        ).reshape(2, 3, -1)
    else:
        CWi = concat(
            _CWi[4],
            _CWi[0].reshape(1, -1).astype(np.uint64),
            _CWi[5],
            _CWi[1].reshape(1, -1).astype(np.uint64),
            _CWi[4],
            _CWi[2].reshape(1, -1).astype(np.uint64),
            _CWi[5],
            _CWi[3].reshape(1, -1).astype(np.uint64),
        ).reshape(2, 6, -1)
    return CWi


def Array(*shape):
    return np.empty(shape, dtype=np.uint64)


def bit_decomposition(x):
    x = x.astype(np.uint32)
    n_values = x.shape[0]
    x = x.reshape(-1, 1).view(np.uint8)
    x = x.reshape(n_values, 4, 1)
    x = x >> np.arange(8, dtype=np.uint8)
    x = x & 0b1
    x = np.flip(x.reshape(n_values, -1)[:, :n], axis=1).T
    return x


def randbit(shape):
    assert len(shape) == 3
    byte_dim = shape[-2]
    shape_with_bytes = shape[:-2] + (math.ceil(byte_dim / 64), shape[-1])
    randvalues = np.random.randint(0, 2 ** 64, size=shape_with_bytes, dtype=np.uint64)
    randvalues[:, 0] = randvalues[:, 0] % 2 ** (byte_dim % 64)
    return randvalues


def concat(*args, **kwargs):
    return np.concatenate(args, **kwargs)


def split_last_bit(buffer):
    # Numbers are on 64 bits
    return buffer & 0b1111111111111111111111111111111111111111111111111111111111111110, buffer & 0b1


def G(seed):
    """Pseudo Random Generator λ -> 2(λ + 1)"""

    assert len(seed.shape) == 2
    n_values = seed.shape[1]
    assert seed.shape[0] == λs
    x = seed
    x = x.T
    dt1 = np.dtype((np.uint64, [("uint8", np.uint8, 8)]))
    x2 = x.view(dtype=dt1)
    x = x2["uint8"].reshape(*x.shape[:-1], -1)

    assert x.shape == (n_values, 2 * 8)

    out = np.empty((n_values, 4 * 8), dtype=np.uint8)

    shaloop.sha256_loop_func(x, out)

    buffer = out.view(np.uint64).T

    valuebits = np.empty((2, 3, n_values), dtype=np.uint64)

    # [λ, 1, λ, 1]
    # [λ - 64, 64, 1, λ - 64, 64, 1]
    valuebits[0, 0], last_bit = split_last_bit(buffer[0])
    valuebits[0, 1] = buffer[1]
    valuebits[0, 2] = last_bit
    valuebits[1, 0], last_bit = split_last_bit(buffer[2])
    valuebits[1, 1] = buffer[3]
    valuebits[1, 2] = last_bit

    return valuebits


empty_dict = {}


def H(seed, idx=0):
    """
    Pseudo Random Generator λ -> 4(λ + 1)

    idx is here to allow not reusing the same empty dict. Otherwise in key generation
    h0 is erased by h1
    """

    assert len(seed.shape) == 2
    n_values = seed.shape[1]
    assert seed.shape[0] == λs
    x = seed
    x = x.T
    dt1 = np.dtype((np.uint64, [("uint8", np.uint8, 8)]))
    x2 = x.view(dtype=dt1)
    x = x2["uint8"].reshape(*x.shape[:-1], -1)

    assert x.shape == (n_values, 2 * 8)

    if (n_values, idx) not in empty_dict:
        # 64 bytes are needed to store a sha512
        empty_dict[(n_values, idx)] = (
            np.empty((n_values, 64), dtype=np.uint8),
            np.empty((2, 6, n_values), dtype=np.uint64),
        )

    out, valuebits = empty_dict[(n_values, idx)]

    shaloop.sha512_loop_func(x, out)

    buffer = out.view(np.uint64).T  # is of size 8 * 64 bits

    # [λ, 1, λ, 1, λ, 1, λ, 1]
    # [λ - 64, 64, 1, λ - 64, 64, 1, λ - 64, 64, 1, λ - 64, 64, 1]

    valuebits[0, 0], last_bit = split_last_bit(buffer[0])
    valuebits[0, 1] = buffer[1]
    valuebits[0, 2] = last_bit
    valuebits[0, 3], last_bit = split_last_bit(buffer[2])
    valuebits[0, 4] = buffer[3]
    valuebits[0, 5] = last_bit
    valuebits[1, 0], last_bit = split_last_bit(buffer[4])
    valuebits[1, 1] = buffer[5]
    valuebits[1, 2] = last_bit
    valuebits[1, 3], last_bit = split_last_bit(buffer[6])
    valuebits[1, 4] = buffer[7]
    valuebits[1, 5] = last_bit

    return valuebits


split_helpers = {
    (EQ, 2, 1): lambda x: (x[:2], x[2]),
    (EQ, 2, 1, 2, 1): lambda x: (x[0, :2], x[0, 2], x[1, :2], x[1, 2]),
    (COMP, 2, 1, 2, 1): lambda x: (x[:2], x[2], x[3:5], x[5]),
    (COMP, 2, 1, 2, 1, 2, 1, 2, 1): lambda x: (
        x[0, :2],
        x[0, 2],
        x[0, 3:5],
        x[0, 5],
        x[1, :2],
        x[1, 2],
        x[1, 3:5],
        x[1, 5],
    ),
}


def split(list_, idx):
    return split_helpers[idx](list_)


ones_dict2 = {}


def SwitchTableDPF(s, α_i):
    one = np.ones((1, s.shape[1]), dtype=np.uint64)
    s_one = concat(s, one)

    if s_one.shape not in ones_dict2:
        ones_dict2[s_one.shape] = np.ones((1, *s_one.shape), dtype=np.uint64)
    ones = ones_dict2[s_one.shape]
    pad = (α_i * ones).astype(np.uint64)
    pad = concat(1 - pad, pad, axis=0)
    Table = pad * s_one

    return Table


def SwitchTableDIF(s, σ, α_i):
    leafTable = SwitchTableDPF(σ, 1 - α_i)
    nextTable = SwitchTableDPF(s, α_i)

    Table = concat(leafTable, nextTable, axis=1)
    return Table


def multi_dim_filter(τ, idx):
    filtered_τ = (1 - idx) * τ[0] + idx * τ[1]
    return filtered_τ


def convert(x):
    """
    convert a multi dim big tensor to a "random" single tensor
    """
    # Select the 31st least significant bits
    r = x[-1] & 0b1111_1111_1111_1111_1111_1111_1111_111
    return r.astype(np.int64)<|MERGE_RESOLUTION|>--- conflicted
+++ resolved
@@ -56,10 +56,6 @@
         return DPF.keygen(n_values=n_values)
     elif op == "comp":
         if n_values > MULTI_LIMIT:
-<<<<<<< HEAD
-            # print('MULTI EVAL', numel, x_masked.owner)
-=======
->>>>>>> 80155352
             multiprocessing_args = []
             slice_size = math.ceil(n_values / N_CORES)
             for j in range(N_CORES):
