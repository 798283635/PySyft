import torch

import syft
from syft.generic.abstract.tensor import AbstractTensor
from syft.generic.frameworks.hook import hook_args
from syft.generic.frameworks.overload import overloaded
from syft.generic.frameworks.hook.hook_args import (
    get_child,
    register_backward_func,
    register_forward_func,
    register_type_rule,
    one,
)
from syft.workers.abstract import AbstractWorker
from . import gradients


def backwards_grad(grad_fn, in_grad=None):
    if grad_fn is None:
        raise ValueError(
            "The gradient for one of the command you used was not found. Check gradients.py "
            "to see if it's missing."
        )
    back_grad = grad_fn(in_grad)
    for next_grad_fn, next_grad in zip(grad_fn.next_functions, back_grad):
        backwards_grad(next_grad_fn, next_grad)


class AutogradTensor(AbstractTensor):
    """ A tensor that tracks operations to build a dynamic graph and backprops
    through the graph to calculate gradients.
    """

    def __init__(
        self, data=None, requires_grad=True, owner=None, id=None, preinitialize_grad=False, **kwargs
    ):
        super().__init__(
            id=id, owner=owner, tags=kwargs.get("tags"), description=kwargs.get("description")
        )

        self.child = data
        self.requires_grad = requires_grad
        self.preinitialize_grad = preinitialize_grad

        if preinitialize_grad:
            self.grad = data * 0
        else:
            self.grad = None

        self.grad_fn = kwargs.get("grad_fn")

    def backward(self, grad=None):
        if grad is None:
            # Build a torch tensor of ones with the same shape
            # And chain structure than self
            grad = self * 0 + 1
        backwards_grad(self.grad_fn, grad)

    @property
    def data(self):
        # TODO why is that? Normally .data is detached from autograd
        return self

    @data.setter
    def data(self, new_data):
        self.child = new_data.child
        return self

    @property
    def grad(self):
        return self._grad

    @grad.setter
    def grad(self, value):
        self._grad = value

    def attr(self, attr_name):
        if attr_name == "grad":
            return self.grad

        attr_val = self.child.attr(attr_name)
        return attr_val

    def __add__(self, other):
        if isinstance(self, AutogradTensor) and not isinstance(other, AutogradTensor):
            other = AutogradTensor(requires_grad=False).on(other, wrap=False)
        return self.add(other)

    def __iadd__(self, other):
        result = self.add(other)
        self.child = result.child
        self.grad_fn = result.grad_fn

    def __sub__(self, other):
        if isinstance(self, AutogradTensor) and not isinstance(other, AutogradTensor):
            other = AutogradTensor(requires_grad=False).on(other, wrap=False)
        return self.sub(other)

    def __isub__(self, other):
        result = self.sub(other)
        self.child = result.child
        self.grad_fn = result.grad_fn

    def __mul__(self, other):
        if isinstance(self, AutogradTensor) and not isinstance(other, AutogradTensor):
            other = AutogradTensor(requires_grad=False).on(other, wrap=False)
        return self.mul(other)

    def __neg__(self):
        return self.neg()

    def __matmul__(self, other):
        if isinstance(self, AutogradTensor) and not isinstance(other, AutogradTensor):
            other = AutogradTensor(requires_grad=False).on(other, wrap=False)

        return self.matmul(other)

    def __pow__(self, power, **kwargs):
        return self.pow(power, **kwargs)

    def __truediv__(self, other):
        return self.div(other)

    @overloaded.method
    def __gt__(self, _self, other):
        return _self.__gt__(other)

    @overloaded.method
    def __ge__(self, _self, other):
        return _self.__ge__(other)

    @overloaded.method
    def __lt__(self, _self, other):
        return _self.__lt__(other)

    @overloaded.method
    def __le__(self, _self, other):
        return _self.__le__(other)

    @overloaded.method
    def eq(self, _self, other):
        return _self.eq(other)

    @overloaded.method
<<<<<<< HEAD
    def relu(self, self_, **kw):
=======
    def relu(self, self_, **kwargs):
>>>>>>> ce7351f2
        return self_.relu()

    def __getattribute__(self, name):
        # Automatically attaching gradient functions if they are defined in the
        # gradients module.
        grad_fn = getattr(gradients, name.capitalize() + "Backward", None)

        # print(f"getattribute {name}")
        if grad_fn is not None:

            def method_with_grad(*args, **kwargs):
                new_self, new_args, new_kwargs = hook_args.unwrap_args_from_method(
                    name, self, args, kwargs
                )

                result = getattr(new_self, name)(*new_args, **new_kwargs)

                # Put back SyftTensor on the tensors found in the response
                result = hook_args.hook_response(name, result, wrap_type=type(self))
                result.grad_fn = grad_fn(self, *args, **kwargs)

                return result

            return method_with_grad
        else:
            return object.__getattribute__(self, name)

    @staticmethod
    @overloaded.module
    def torch(module):
        def add(self, other):
            return self.add(other)

        module.add = add

        def sub(self, other):
            return self.sub(other)

        module.sub = sub

        def mul(self, other):
            return self.mul(other)

        module.mul = mul

        def neg(self):
            return self.neg()

        module.neg = neg

        def log(self):
            """Overriding torch's log method.
            """
            return self.log()

        module.log = log

        def exp(self):
            """Overriding torch's exp function.
            """
            return self.exp()

        module.exp = exp

        def sum(self, **kwargs):
            """Overriding torch's sum function.
            """
            return self.sum(**kwargs)

        module.sum = sum

        def mean(self, **kwargs):
            return self.mean(**kwargs)

        module.mean = mean

        def matmul(self, other):
            return self.matmul(other)

        module.matmul = matmul

        def div(self, other):
            return self.div(other)

        module.div = div

        def addmm(bias, input_tensor, weight):
            if not isinstance(input_tensor, AutogradTensor):
                input_tensor = AutogradTensor(requires_grad=False).on(input_tensor, wrap=False)

            matmul = input_tensor.matmul(weight)
            result = bias.add(matmul)
            return result

        module.addmm = addmm

        @overloaded.module
        def nn(module):
            """
            The syntax is the same, so @overloaded.module handles recursion
            Note that we don't need to add the @staticmethod decorator
            """

            @overloaded.module
            def functional(module):
                def linear(*args):
                    """
                    Un-hook the function to have its detailed behaviour
                    """
                    return torch.nn.functional.native_linear(*args)

                module.linear = linear

<<<<<<< HEAD
                def relu(tensor, **kw):
=======
                def relu(tensor, **kwargs):
>>>>>>> ce7351f2
                    return tensor.relu()

                module.relu = relu

            module.functional = functional

        # Modules should be registered just like functions
        module.nn = nn

    @classmethod
    def handle_func_command(cls, command):
        """
        Receive an instruction for a function to be applied on a AutogradTensor,
        Perform some specific action (like logging) which depends of the
        instruction content, replace in the args all the LogTensors with
        their child attribute, forward the command instruction to the
        handle_function_command of the type of the child attributes, get the
        response and replace a AutogradTensor on top of all tensors found in
        the response.
        :param command: instruction of a function command: (command name,
        <no self>, arguments[, kwargs_])
        :return: the response of the function command
        """

        cmd_name, _, args_, kwargs_ = command

        # Check that the function has not been overwritten
        cmd = None
        try:
            # Try to get recursively the attributes in cmd = "<attr1>.<attr2>.<attr3>..."
            cmd = cls.rgetattr(cls, cmd_name)
        except AttributeError:
            pass

        if cmd is not None:
            return cmd(*args_, **kwargs_)

        # Replace all AutogradTensor with their child attribute
        new_args, new_kwargs, new_type = hook_args.unwrap_args_from_function(
            cmd_name, args_, kwargs_
        )

        # build the new command
        new_command = (cmd_name, None, new_args, new_kwargs)

        # Send it to the appropriate class and get the response
        response = new_type.handle_func_command(new_command)

        # Put back AutogradTensor on the tensors found in the response
        response = hook_args.hook_response(cmd_name, response, wrap_type=cls)

        return response

    def get(self):
        """Just a pass through. This is most commonly used when calling .get() on a
        AutogradTensor which has also been shared."""
        tensor = self.child.get()

        if isinstance(tensor, torch.Tensor):
            # Remove the autograd node if a simple tensor is received
            if not tensor.is_wrapper:
                return tensor
            # If it's a wrapper, then insert the autograd under the wrapper
            else:
                self.child = tensor.child
                tensor.child = self
                return tensor

        self.child = tensor
        return self

    def float_precision(self):
        """Just a pass through. This is most commonly used when calling .float_precision() on a
        AutogradTensor which has also been shared."""
        self.child = self.child.float_precision()
        # Remove the autograd node if a simple tensor is received
        if isinstance(self.child, torch.Tensor) and not self.child.is_wrapper:
            return self.child
        return self

    @staticmethod
    def simplify(worker: AbstractWorker, tensor: "AutogradTensor") -> tuple:
        """Takes the attributes of an AutogradTensor and saves them in a tuple.
            Or simply said, it serializes an AutogradTensor
        Args:
            tensor: an AutogradTensor.

        Returns:
            tuple: a tuple holding the unique attributes of the AutogradTensor.
        """
        chain = (
            syft.serde.msgpack.serde._simplify(worker, tensor.child)
            if hasattr(tensor, "child")
            else None
        )

        return (
            syft.serde.msgpack.serde._simplify(worker, tensor.id),
            chain,
            tensor.requires_grad,
            tensor.preinitialize_grad,
            syft.serde.msgpack.serde._simplify(worker, tensor.grad_fn),
            # tensor.local_autograd,
            syft.serde.msgpack.serde._simplify(worker, tensor.tags),
            syft.serde.msgpack.serde._simplify(worker, tensor.description),
        )

    @staticmethod
    def detail(worker: AbstractWorker, tensor_tuple: tuple) -> "AutogradTensor":
        """
            This function reconstructs (deserializes) an AutogradTensor given its
        attributes in form of a tuple.
        Args:
            worker: the worker doing the deserialization
            tensor_tuple: a tuple holding the attributes of the AutogradTensor
        Returns:
            AutogradTensor: an AutogradTensor
        Examples:
            shared_tensor = detail(data)
        """
        (
            tensor_id,
            chain,
            requires_grad,
            preinitialize_grad,
            grad_fn,
            tags,
            description,
        ) = tensor_tuple

        if chain is not None:
            chain = syft.serde.msgpack.serde._detail(worker, chain)

        tensor = AutogradTensor(
            owner=worker,
            id=syft.serde.msgpack.serde._detail(worker, tensor_id),
            requires_grad=requires_grad,  # ADDED!
            preinitialize_grad=preinitialize_grad,
            # local_autograd=local_autograd,
            grad_fn=syft.serde.msgpack.serde._detail(worker, grad_fn),
            data=chain,  # pass the de-serialized data
            tags=syft.serde.msgpack.serde._detail(worker, tags),
            description=syft.serde.msgpack.serde._detail(worker, description),
        )

        return tensor


register_type_rule({AutogradTensor: one})
register_forward_func({AutogradTensor: get_child})
register_backward_func(
    {AutogradTensor: lambda i, **kwargs: AutogradTensor(data=i).on(i, wrap=False)}
)<|MERGE_RESOLUTION|>--- conflicted
+++ resolved
@@ -142,11 +142,7 @@
         return _self.eq(other)
 
     @overloaded.method
-<<<<<<< HEAD
-    def relu(self, self_, **kw):
-=======
     def relu(self, self_, **kwargs):
->>>>>>> ce7351f2
         return self_.relu()
 
     def __getattribute__(self, name):
@@ -260,11 +256,7 @@
 
                 module.linear = linear
 
-<<<<<<< HEAD
-                def relu(tensor, **kw):
-=======
                 def relu(tensor, **kwargs):
->>>>>>> ce7351f2
                     return tensor.relu()
 
                 module.relu = relu
