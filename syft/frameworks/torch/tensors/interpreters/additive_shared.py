import math
import torch
import warnings

import syft as sy
from syft.frameworks.torch.mpc import crypto_protocol
from syft.frameworks.torch.mpc import spdz
from syft.frameworks.torch.mpc import securenn
from syft.frameworks.torch.mpc import fss

from syft.generic.abstract.tensor import AbstractTensor
from syft.generic.frameworks.hook import hook_args
from syft.generic.frameworks.overload import overloaded
from syft.generic.utils import memorize
from syft.workers.abstract import AbstractWorker

from syft_proto.frameworks.torch.tensors.interpreters.v1.additive_shared_pb2 import (
    AdditiveSharingTensor as AdditiveSharingTensorPB,
)

no_wrap = {"no_wrap": True}


class AdditiveSharingTensor(AbstractTensor):
    def __init__(
        self,
        shares: dict = None,
        owner=None,
        id=None,
        field=None,
        protocol="snn",
        dtype=None,
        crypto_provider=None,
        tags=None,
        description=None,
    ):
        """Initializes an Additive Sharing Tensor, whose behaviour is to split a
        single tensor into shares, distribute the shares amongst several machines,
        and then manage how those shares are used to compute various arithmetic
        functions.

        Args:

            shares: Optional dictionary with the shares already split
            owner: An optional BaseWorker object to specify the worker on which
                the tensor is located.
            id: An optional string or integer id of the AdditiveSharingTensor.
            field: size of the arithmetic field in which the shares live
            dtype: dtype of the field in which shares live
            crypto_provider: an optional BaseWorker providing crypto elements
                such as Beaver triples
            tags: an optional set of hashtags corresponding to this tensor
                which this tensor should be searchable for
            description: an optional string describing the purpose of the
                tensor
        """
        super().__init__(id=id, owner=owner, tags=tags, description=description)

        self.child = shares
        self.dtype = dtype
        if dtype is None and field is None:
            # Default args
            self.dtype = "long"
            self.field = 2 ** 64
            self.torch_dtype = torch.int64
        elif dtype == "custom":
            if field is None:
                raise ValueError("Field cannot be None for custom dtype")
            self.field = field
            self.torch_dtype = torch.int32 if field <= 2 ** 32 else torch.int64
        elif dtype == "long" or dtype == "int64":
            self.field = 2 ** 64
            self.torch_dtype = torch.int64
            self.dtype = "long"
        elif dtype == "int" or dtype == "int32":
            self.field = 2 ** 32
            self.torch_dtype = torch.int32
            self.dtype = "int"

        else:
            if dtype is not None:
                raise ValueError("Invalid dtype value: " + dtype)
            warnings.warn("Use dtype instead of field")
            # Since n mod 0 is not defined
            if isinstance(field, int) and field > 0:
                if field <= 2 ** 32:
                    self.dtype = "int"
                    self.field = 2 ** 32
                    self.torch_dtype = torch.int32
                else:
                    self.dtype = "long"
                    self.field = 2 ** 64
                    self.torch_dtype = torch.int64
            else:
                warnings.warn("Invalid field and no dtype: default args selected")
                # Default args
                self.dtype = "long"
                self.field = 2 ** 64
                self.torch_dtype = torch.int64

        if shares is not None:
            self.child = {}
            for location, share in shares.items():
                if isinstance(share, sy.PointerTensor):
                    self.child[location] = share
                elif share.is_wrapper and isinstance(share.child, sy.PointerTensor):
                    self.child[location] = share.child
                else:
                    raise ValueError(
                        "Shares should be a dict of Pointers, optionally wrapped, "
                        f"but got:\n{shares}"
                    )
        else:
            self.child = None

        self.n_bits = self.calculateBits(self.field)
        # assert 2 ** self.n_bits == self.field

        # min value for shares in field
        self._min_value = None
        # max value for shares in field
        self._max_value = None

        self.crypto_provider = (
            crypto_provider if crypto_provider is not None else sy.hook.local_worker
        )

        self.protocol = protocol

    def __repr__(self):
        return self.__str__()

    def __str__(self):
        type_name = type(self).__name__
        out = f"[" f"{type_name}]"
        if self.child is not None:
            for v in self.child.values():
                out += "\n\t-> " + str(v)
        if self.crypto_provider is not None:
            out += f"\n\t*crypto provider: {self.crypto_provider.id}*"
        return out

    def __bool__(self):
        """Prevent evaluation of encrypted tensor"""
        raise ValueError(
            "Additive shared tensors can't be converted boolean values. "
            "You should decrypt it first."
        )

    @property
    def locations(self):
        """Provide a locations attribute"""
        return [s.location for s in self.child.values()]

    @property
    def shape(self):
        """
        Return the shape which is the shape of any of the shares
        """
        for share in self.child.values():
            return share.shape

    def numel(self):
        """
        Return the number of elements
        """
        for share in self.child.values():
            return share.numel()

    @property
    def min_value(self):
        if self._min_value is None:
            self._min_value = -(self.field // 2)
        return self._min_value

    @property
    def max_value(self):
        if self._max_value is None:
            self._max_value = (self.field - 1) // 2
        return self._max_value

    def dim(self):
        for share in self.child.values():
            return len(share.shape)

    def clone(self):
        """
        Clone should keep ids unchanged, contrary to copy
        """
        cloned_tensor = type(self)(**self.get_class_attributes())
        cloned_tensor.id = self.id
        cloned_tensor.owner = self.owner

        cloned_tensor.child = {location: share.clone() for location, share in self.child.items()}

        return cloned_tensor

    def get_class_attributes(self):
        """
        Specify all the attributes need to build a wrapper correctly when returning a response,
        for example precision_fractional is important when wrapping the result of a method
        on a self which is a fixed precision tensor with a non default precision_fractional.
        """
        return {
            "crypto_provider": self.crypto_provider,
            "dtype": self.dtype,
            "field": self.field,
            "protocol": self.protocol,
        }

    @property
    def grad(self):
        """
        Gradient makes no sense for Additive Shared Tensor, so we make it clear
        that if someone query .grad on a Additive Shared Tensor it doesn't error
        but returns grad and can't be set
        """
        return None

    def backward(self, *args, **kwargs):
        """Calling backward on Additive Shared Tensor doesn't make sense, but sometimes a call
        can be propagated downward the chain to an AST (for example in create_grad_objects), so
        we just ignore the call."""
        pass

    @staticmethod
    @memorize
    def calculateBits(field: int):
        return round(math.log(field, 2))

    def modulo(self, x):
        if self.dtype == "custom":
            mask_pos = x > self.max_value
            mask_neg = x < self.min_value
            if mask_pos.any():
                mask_pos = mask_pos.type(self.torch_dtype)
                return self.modulo(x - (mask_pos * self.field))
            elif mask_neg.any():
                mask_neg = mask_neg.type(self.torch_dtype)
                return self.modulo(x + (mask_neg * self.field))
            else:
                return x.type(self.torch_dtype)
        else:
            return x

    def get(self):
        """Fetches all shares and returns the plaintext tensor they represent"""

        shares = []

        for share in self.child.values():
            if isinstance(share, sy.PointerTensor):
                shares.append(share.get())
            else:
                shares.append(share)
                self.owner.de_register_obj(share)

        # For dtype values long and int modulo is automatically handled by native torch tensors
        result = self.modulo(sum(shares))
        return result

    def virtual_get(self):
        """Get the value of the tensor without calling get
        - Useful for debugging, only for VirtualWorkers
        """

        shares = []

        for v in self.child.values():
            share = v.location.object_store.get_obj(v.id_at_location)
            shares.append(share)

        result = self.modulo(sum(shares))
        return result

    def init_shares(self, *owners):
        """Initializes shares and distributes them amongst their respective owners

        Args:
            *owners the list of shareholders. Can be of any length.

        """
        shares = self.generate_shares(
            self.child, n_workers=len(owners), random_type=self.torch_dtype
        )

        shares_dict = {}
        for share, owner in zip(shares, owners):
            share_ptr = share.send(owner, **no_wrap)
            shares_dict[share_ptr.location.id] = share_ptr

        self.child = shares_dict
        return self

    def generate_shares(self, secret, n_workers, random_type):
        """The cryptographic method for generating shares given a secret tensor.

        Args:
            secret: the tensor to be shared.
            n_workers: the number of shares to generate for each value
                (i.e., the number of tensors to return)
            random_type: the torch type shares should be encoded in (use the smallest possible)
                given the choice of mod"
        """
        random_type = torch.LongTensor if random_type == torch.int64 else torch.IntTensor
        if not isinstance(secret, random_type):
            secret = secret.type(random_type)

        random_shares = [random_type(secret.shape) for _ in range(n_workers - 1)]

        for share in random_shares:
            share.random_(self.min_value, self.max_value)
        shares = []
        for i in range(n_workers):
            if i == 0:
                share = random_shares[i]
            elif i < n_workers - 1:
                share = random_shares[i] - random_shares[i - 1]
            else:
                share = secret - random_shares[i - 1]
            shares.append(self.modulo(share))
        return shares

    def reconstruct(self):
        """
        Reconstruct the shares of the AdditiveSharingTensor remotely without
        its owner being able to see any sensitive value

        Returns:
            A MultiPointerTensor where all workers hold the reconstructed value
        """
        workers = self.locations

        ptr_to_sh = self.copy().wrap().send(workers[0], **no_wrap)
        pointer = ptr_to_sh.remote_get()

        pointers = [pointer]
        for worker in workers[1:]:
            pointers.append(pointer.copy().move(worker))

        return sy.MultiPointerTensor(children=pointers)

    def zero(self, shape=None):
        """
        Build an additive shared tensor of value zero with the same
        properties as self
        """

        if shape is None or len(shape) == 0:
            shape = self.shape if self.shape else [1]
        zero = torch.zeros(*shape, dtype=self.torch_dtype).share(
            *self.locations,
            field=self.field,
            dtype=self.dtype,
            crypto_provider=self.crypto_provider,
            **no_wrap,
        )
        return zero

    def refresh(self):
        """
        Refresh shares by adding shares of zero
        """
        zero = self.zero()
        r = self + zero
        return r

    @overloaded.overload_method
    def _getitem_multipointer(self, self_shares, indices_shares):
        """
        Support x[i] where x is an AdditiveSharingTensor and i a MultiPointerTensor

        Args:
            self_shares (dict): the dict of shares of x
            indices_shares (dict): the dict of shares of i

        Returns:
            an AdditiveSharingTensor
        """
        selected_shares = {}
        for worker, share in self_shares.items():
            indices = []
            for index in indices_shares:
                if isinstance(index, slice):
                    indices.append(index)
                elif isinstance(index, dict):
                    indices.append(index[worker])
                else:
                    raise NotImplementedError("Index type", type(indices), "not supported")
            selected_share = share[tuple(indices)]
            selected_shares[worker] = selected_share

        return selected_shares

    @overloaded.overload_method
    def _getitem_public(self, self_shares, indices):
        """
        Support x[i] where x is an AdditiveSharingTensor and i a MultiPointerTensor

        Args:
            self_shares (dict): the dict of shares of x
            indices_shares (tuples of ints): integers indices

        Returns:
            an AdditiveSharingTensor

        """
        selected_shares = {}
        for worker, share in self_shares.items():
            selected_shares[worker] = share[indices]

        return selected_shares

    def __getitem__(self, indices):
        if not isinstance(indices, (tuple, list)):
            indices = (indices,)
        tensor_type = type(indices[-1])

        if tensor_type == sy.MultiPointerTensor:
            return self._getitem_multipointer(indices)
        else:
            return self._getitem_public(indices)

    ## SECTION SPDZ

    @overloaded.method
    def add(self, shares: dict, other):
        """Adds operand to the self AST instance.

        Args:
            shares: a dictionary <location_id -> PointerTensor) of shares corresponding to
                self. Equivalent to calling self.child.
            other: the operand being added to self, can be:
                - a dictionary <location_id -> PointerTensor) of shares
                - a torch tensor
                - a constant
        """
        if isinstance(other, int):
            other = torch.tensor([other], dtype=self.torch_dtype)

        if isinstance(other, (torch.LongTensor, torch.IntTensor)):
            # if someone passes a torch tensor, we share it and keep the dict
            other = other.share(
                *self.child.keys(),
                field=self.field,
                dtype=self.dtype,
                crypto_provider=self.crypto_provider,
                **no_wrap,
            ).child
        elif not isinstance(other, dict):
            # if someone passes in a constant, we cast it to a tensor, share it and keep the dict
            other = (
                torch.tensor([other], dtype=self.torch_dtype)
                .share(
                    *self.child.keys(),
                    field=self.field,
                    dtype=self.dtype,
                    crypto_provider=self.crypto_provider,
                    **no_wrap,
                )
                .child
            )

        assert len(shares) == len(other)

        # matches each share which needs to be added according
        # to the location of the share
        new_shares = {}
        for k, v in shares.items():
            new_shares[k] = self.modulo(other[k] + v)
        return new_shares

    __add__ = add
    __radd__ = add

    @overloaded.method
    def sub(self, shares: dict, other):
        """Subtracts an operand from the self AST instance.

        Args:
            shares: a dictionary <location_id -> PointerTensor) of shares corresponding to
                self. Equivalent to calling self.child.
            other: the operand being subtracted from self, can be:
                - a dictionary <location_id -> PointerTensor) of shares
                - a torch tensor
                - a constant
        """

        if isinstance(other, int):
            other = torch.tensor([other], dtype=self.torch_dtype)

        if isinstance(other, (torch.LongTensor, torch.IntTensor)):
            # if someone passes a torch tensor, we share it and keep the dict
            other = other.share(
                *self.child.keys(),
                field=self.field,
                dtype=self.dtype,
                crypto_provider=self.crypto_provider,
                **no_wrap,
            ).child
        elif not isinstance(other, dict):
            # if someone passes in a constant, we cast it to a tensor, share it and keep the dict
            other = (
                torch.tensor([other], dtype=self.torch_dtype)
                .share(
                    *self.child.keys(),
                    field=self.field,
                    dtype=self.dtype,
                    crypto_provider=self.crypto_provider,
                    **no_wrap,
                )
                .child
            )

        assert len(shares) == len(other)

        # matches each share which needs to be added according
        # to the location of the share
        new_shares = {}
        for k, v in shares.items():
            new_shares[k] = self.modulo(v - other[k])

        return new_shares

    __sub__ = sub

    def __rsub__(self, other):
        return (self - other) * -1

    def _private_mul(self, other, equation: str):
        """Abstractly Multiplies two tensors

        Args:
            self: an AdditiveSharingTensor
            other: another AdditiveSharingTensor
            equation: a string representation of the equation to be computed in einstein
                summation form
        """
        # check to see that operation is either mul or matmul
        assert equation == "mul" or equation == "matmul"
        cmd = getattr(torch, equation)

        assert isinstance(other, AdditiveSharingTensor)

        # assert len(self.child) == len(other.child)

        if self.crypto_provider is None:
            raise AttributeError("For multiplication a crypto_provider must be passed.")

        if self.protocol == "fss":
            shares = spdz.spdz_mul(
                equation, self, other, self.crypto_provider, self.field, self.dtype
            )
        else:
            shares = spdz.old_spdz_mul(
                cmd, self, other, self.crypto_provider, self.field, self.dtype
            )

        return shares

    def _public_mul(self, other, equation):
        """Multiplies an AdditiveSharingTensor with a non-private value
        (int, torch tensor, MultiPointerTensor, etc.)

        When other is a constant equal to zero, the shares vanish so we need to add fresh
        shares of zero.

        Args:
            shares (dict): a dictionary <location_id -> PointerTensor) of shares corresponding to
                self. Equivalent to calling self.child.
            other (dict of int): operand being multiplied with self, can be:
                - a dictionary <location_id -> PointerTensor) of shares
                - a torch tensor (Int or Long)
                - or an integer
            equation: a string representation of the equation to be computed in einstein
                summation form
        """
        shares = self.child
        assert equation == "mul" or equation == "matmul"
        cmd = getattr(torch, equation)
        if isinstance(other, dict):
            return {
                worker: (self.modulo(cmd(share, other[worker]))) for worker, share in shares.items()
            }
        else:
            if isinstance(other, sy.FixedPrecisionTensor):
                other = other.child
            other_is_zero = other == 0
            if not isinstance(other_is_zero, bool):
                other_is_zero = other_is_zero.any()

            if other_is_zero:
                res = {}
                first_it = True

                for worker, share in shares.items():
                    cmd_res = cmd(share, other)
                    if first_it:
                        first_it = False
                        zero_shares = self.zero(cmd_res.shape).child
                    res[worker] = self.modulo(cmd(share, other) + zero_shares[worker])

                result = hook_args.hook_response(
                    "_public_mul", res, wrap_type=type(self), wrap_args=self.get_class_attributes()
                )
                return result
            else:
                result = {
                    worker: (self.modulo(cmd(share, other).type(self.torch_dtype)))
                    for worker, share in shares.items()
                }
                result = hook_args.hook_response(
                    "_public_mul",
                    result,
                    wrap_type=type(self),
                    wrap_args=self.get_class_attributes(),
                )
                return result

    def mul(self, other):
        """Multiplies two tensors together

        Args:
            self (AdditiveSharingTensor): an AdditiveSharingTensor
            other: another AdditiveSharingTensor, or a MultiPointerTensor, or an integer
        """
        if not isinstance(other, sy.AdditiveSharingTensor):
            return self._public_mul(other, "mul")

        return self._private_mul(other, "mul")

    def __mul__(self, other, **kwargs):
        return self.mul(other, **kwargs)

    def __imul__(self, other):
        self = self.mul(other)
        return self

    def square(self):
        return self.mul(self)

    def pow(self, power):
        """
        Compute integer power of a number by recursion using mul

        This uses the following trick:
         - Divide power by 2 and multiply base to itself (if the power is even)
         - Decrement power by 1 to make it even and then follow the first step
        """
        base = self

        result = 1
        while power > 0:
            # If power is odd
            if power % 2 == 1:
                result = result * base

            # Divide the power by 2
            power = power // 2
            # Multiply base to itself
            base = base * base

        return result

    __pow__ = pow

    def matmul(self, other):
        """Multiplies two tensors matrices together

        Args:
            self: an AdditiveSharingTensor
            other: another AdditiveSharingTensor or a MultiPointerTensor
        """
        # If the multiplication can be public
        if not isinstance(other, sy.AdditiveSharingTensor):
            return self._public_mul(other, "matmul")

        return self._private_mul(other, "matmul")

    def mm(self, *args, **kwargs):
        """Multiplies two tensors matrices together
        """
        return self.matmul(*args, **kwargs)

    def __matmul__(self, *args, **kwargs):
        """Multiplies two tensors matrices together
        """
        return self.matmul(*args, **kwargs)

    def __itruediv__(self, *args, **kwargs):

        result = self.__truediv__(*args, **kwargs)
        self.child = result.child

    def _private_div(self, divisor):
        return securenn.division(self, divisor)

    def _public_div(self, divisor):
        shares = self.child
        # TODO: how to correctly handle division in Zq?
        divided_shares = {}
        for i_worker, (location, pointer) in enumerate(shares.items()):
            # Still no solution to perform a real division on a additive shared tensor
            # without a heavy crypto protocol.
            # For now, the solution works in most cases when the tensor is shared between 2 workers
            divided_shares[location] = pointer / divisor

        result = hook_args.hook_response(
            "_public_div",
            divided_shares,
            wrap_type=type(self),
            wrap_args=self.get_class_attributes(),
        )

        return result

    def div(self, divisor):
        if isinstance(divisor, AdditiveSharingTensor):
            return self._private_div(divisor)
        else:
            return self._public_div(divisor)

    __truediv__ = div

    @overloaded.method
    def mod(self, shares: dict, modulus: int):
        assert isinstance(modulus, int)

        moded_shares = {}
        for location, pointer in shares.items():
            moded_shares[location] = pointer % modulus

        return moded_shares

    def __mod__(self, *args, **kwargs):
        return self.mod(*args, **kwargs)

    @overloaded.method
    def chunk(self, shares, *args, **kwargs):
        """
        This method overrides the torch.Tensor.chunk() method of Pytorch
        """
        results = None

        for worker, share in shares.items():
            share_results = share.chunk(*args, **kwargs)
            if isinstance(share_results, (tuple, list)):
                if results is None:
                    results = [{worker: share_result} for share_result in share_results]
                else:
                    for result, share_result in zip(results, share_results):
                        result[worker] = share_result
            else:
                if results is None:
                    results = {}
                results[worker] = share_results

        return results

    @overloaded.method
    def mean(self, shares, **kwargs):
        result = {}
<<<<<<< HEAD
        m = 0
        for worker, share in shares.items():
            sum_value = share.sum(**kwargs)
            if m == 0:
                m += share.numel() // sum_value.numel()
=======
        m = None
        for worker, share in shares.items():
            sum_value = share.sum(**kwargs)
            if m is None:
                m = share.numel() // sum_value.numel()
>>>>>>> ce7351f2
            result[worker] = sum_value / m

        return result

    @staticmethod
    @overloaded.module
    def torch(module):
        def add(self, other):
            """Overload add(x, y) to redirect to add(y)"""
            return self.add(other)

        module.add = add

        def mul(self, other):
            """Overload torch.mul(x, y) to redirect to x.mul(y)"""
            return self.mul(other)

        module.mul = mul

        def matmul(self, other):
            """Overload torch.matmul(x, y) to redirect to x.matmul(y)"""
            return self.matmul(other)

        module.matmul = matmul

        def sum(self, *args, **kwargs):
            """Overload torch.sum(x) to redirect to x.sum()"""
            return self.sum(*args, **kwargs)

        module.sum = sum

        def dot(self, other):
            """Overload torch.dot(x, y)"""
            return self.mul(other).sum()

        module.dot = dot

        def mean(self, *args, **kwargs):
            """Overload torch.mean(x)"""
            # We cannot directly use mean on Long tensors
            # so we do it by hand with a sum and a division
            sum = self.sum(*args, **kwargs)

            # We need to know how many input values are used for each
            # output value to divide
            dims_to_reduce = args[0] if args else range(self.dim())
            if isinstance(dims_to_reduce, int):
                dims_to_reduce = (dims_to_reduce,)

            div = 1
            for i, s in enumerate(self.shape):
                if i in dims_to_reduce:
                    div *= s

            return sum // div

        module.mean = mean

        @overloaded.function
        def unbind(tensor_shares, **kwargs):
            results = None

            for worker, share in tensor_shares.items():
                share_results = torch.unbind(share, **kwargs)
                if results is None:
                    results = [{worker: share_result} for share_result in share_results]
                else:
                    for result, share_result in zip(results, share_results):
                        result[worker] = share_result

            return results

        module.unbind = unbind

        def share_combine(tensors_shares):
            results = {}
            workers = tensors_shares[0].keys()

            for worker in workers:
                tensors_share = []
                for tensor_shares in tensors_shares:
                    tensor_share = tensor_shares[worker]
                    tensors_share.append(tensor_share)
                results[worker] = tensors_share

            return results

        @overloaded.function
        def stack(tensors_shares, **kwargs):
            return {
                worker: torch.stack(share, **kwargs)
                for (worker, share) in share_combine(tensors_shares).items()
            }

        module.stack = stack

        @overloaded.function
        def cat(tensors_shares, **kwargs):
            return {
                worker: torch.cat(share, **kwargs)
                for (worker, share) in share_combine(tensors_shares).items()
            }

        module.cat = cat

        def chunk(tensor, *args, **kwargs):
            return tensor.chunk(*args, **kwargs)

        module.chunk = chunk

        @overloaded.function
        def roll(tensor_shares, shifts, **kwargs):
            """ Return a tensor where values are cyclically shifted compared to the original one.
            For instance, torch.roll([1, 2, 3], 1) returns torch.tensor([3, 1, 2]).
            In **kwargs should be dims, an argument to tell along which dimension the tensor should
            be rolled. If dims is None, the tensor is flattened, rolled, and restored to its
            original shape. shifts and dims can be tuples of same length to perform several
            rolls along different dimensions.
            """
            results = {}
            for worker, share in tensor_shares.items():
                if isinstance(shifts, dict):
                    results[worker] = torch.roll(share, shifts[worker], **kwargs)
                elif isinstance(shifts, tuple) and isinstance(shifts[0], dict):
                    worker_shifts = [s[worker] for s in shifts]
                    results[worker] = torch.roll(share, worker_shifts, **kwargs)
                else:
                    results[worker] = torch.roll(share, shifts, **kwargs)

            return results

        module.roll = roll

        def max(tensor, **kwargs):
            return tensor.max(**kwargs)

        module.max = max

        def argmax(tensor, **kwargs):
            return tensor.argmax(**kwargs)

        module.argmax = argmax

        @overloaded.module
        def functional(module):
            @overloaded.function
            def split(tensor_shares, *args, **kwargs):
                results = None

                for worker, share in tensor_shares.items():
                    share_results = torch.split(share, *args, **kwargs)
                    if results is None:
                        results = [{worker: share_result} for share_result in share_results]
                    else:
                        for result, share_result in zip(results, share_results):
                            result[worker] = share_result

                return results

            module.split = split

        module.functional = functional

        @overloaded.module
        def nn(module):
            @overloaded.module
            def functional(module):
                def relu(tensor_shares, inplace=False):
                    return tensor_shares.relu()

                module.relu = relu

                @overloaded.function
                def pad(input_shares, pad, mode="constant", value=0):
                    padded_shares = {}
                    for location, shares in input_shares.items():
                        padded_shares[location] = torch.nn.functional.pad(shares, pad, mode, value)

                    return padded_shares

                module.pad = pad

            module.functional = functional

        module.nn = nn

    ## SECTION SNN
    @crypto_protocol("snn")
    def relu(self, inplace=False):
        return securenn.relu(self)

    @crypto_protocol("fss")
    def relu(self):
        zero = self - self
        return self * (self >= zero)

    def positive(self):
        # self >= 0
        return securenn.relu_deriv(self)

    def gt(self, other):
        r = self - other - 1
        return r.positive()

    @crypto_protocol("snn")
    def __gt__(self, other):
        return self.gt(other)

    @crypto_protocol("fss")
    def __gt__(self, other):
        return (other + 1) <= self

    def ge(self, other):
        return (self - other).positive()

    @crypto_protocol("snn")
    def __ge__(self, other):
        return self.ge(other)

    @crypto_protocol("fss")
    def __ge__(self, other):
        return fss.le(other, self)

    def lt(self, other):
        return (other - self - 1).positive()

    @crypto_protocol("snn")
    def __lt__(self, other):
        return self.lt(other)

    @crypto_protocol("fss")
    def __lt__(self, other):
        return (self + 1) <= other

    def le(self, other):
        return (other - self).positive()

    @crypto_protocol("snn")
    def __le__(self, other):
        return self.le(other)

    @crypto_protocol("fss")
    def __le__(self, other):
        return fss.le(self, other)

    @crypto_protocol("snn")
    def eq(self, other):
        diff = self - other
        diff2 = diff * diff
        negdiff2 = diff2 * -1
        return negdiff2.positive()

    @crypto_protocol("fss")
    def eq(self, other):
        return fss.eq(self, other)

    def __eq__(self, other):
        return self.eq(other)

    # def max(self, dim=None, return_idx=False):
    #     """
    #     Return the maximum value of an additive shared tensor
    #
    #     Args:
    #         dim (None or int): if not None, the dimension on which
    #             the comparison should be done
    #         return_idx (bool): Return the index of the maximum value
    #             Note that if dim is specified then the index is returned
    #             anyway to match the Pytorch syntax.
    #
    #     return:
    #         the maximum value (possibly across an axis)
    #         and optionally the index of the maximum value (possibly across an axis)
    #     """
    #     values = self
    #     n_dim = self.dim()
    #
    #     # Make checks and transformation
    #     assert dim is None or (0 <= dim < n_dim), f"Dim overflow  0 <= {dim} < {n_dim}"
    #     # FIXME make it cleaner and robust for more options
    #     if n_dim == 2:
    #         if dim == None:
    #             values = values.view(-1)
    #         elif dim == 1:
    #             values = values.t()
    #     assert n_dim <= 2, "Max on tensor with len(shape) > 2 is not supported."
    #
    #     # Init max vals and idx to the first element
    #     max_value = values[0]
    #     max_index = torch.tensor([0]).share(
    #         *self.locations, dtype=self.dtype, crypto_provider=self.crypto_provider, **no_wrap,
    #     )
    #
    #     for i in range(1, len(values)):
    #         a = values[i]
    #         beta = a >= max_value
    #         max_index = max_index + beta * (i - max_index)
    #         max_value = max_value + beta * (a - max_value)
    #
    #     if dim is None and return_idx is False:
    #         return max_value
    #     else:
    #         return max_value, max_index * 1000

    # def argmax(self, dim=None):
    #
    #     max_value, max_index = self.max(dim=dim, return_idx=True)
    #
    #     return max_index

    def _one_hot_to_index(self, dim, keepdim):
        """
        Converts a one-hot self output from an argmax / argmin function to a
        self containing indices from the input self from which the result of the
        argmax / argmin was obtained.

        Inspired from Crypten
        """
        if dim is None:
            result = self.flatten()
            key = list(result.child.keys())[0]
            n_elem = result.child[key].nelement()
            result = result * torch.tensor(list(range(n_elem))).type(self.torch_dtype)
            return result.sum()
        else:
            size = [1] * self.dim()
            size[dim] = self.shape[dim]
            result = self * torch.tensor(list(range(self.shape[dim]))).view(size).type(
                self.torch_dtype
            )
            return result.sum(dim, keepdim=keepdim)

    def argmax(
        self, dim=None, keepdim=False, one_hot=False, algorithm="pairwise", _return_max=False
    ):
        """
        Compute argmax using pairwise comparisons. Makes the number of rounds fixed, here it is 2.

        Inspired from Crypten.

        Args:
            dim: compute argmax over a specific diomension
        """
        x = self.flatten() if dim is None and len(self.shape) > 1 else self

        x_pairwise_shares = {}

        for worker, share in x.child.items():

            response_ids = [sy.ID_PROVIDER.pop()]
            command = ("helper_argmax_pairwise", share, tuple(), dict(dim=dim))
            response = self.owner.send_command(
                message=command, recipient=share.location, return_ids=response_ids
            )
            x_pairwise_shares[worker] = response
        x_pairwise = AdditiveSharingTensor(**self.get_class_attributes()).on(
            x_pairwise_shares, wrap=False
        )
        pairwise_comparisons = x_pairwise >= 0

        # re-compute row_length
        _dim = -1 if dim is None else dim
        row_length = x.shape[_dim] if x.shape[_dim] > 1 else 2

        result = pairwise_comparisons.sum(0)
        result = result >= (row_length - 1)

        result = result.reshape(self.shape) if dim is None and len(self.shape) > 1 else result

        if not one_hot:
            result = result._one_hot_to_index(dim, keepdim)
        if _return_max:
            raise ValueError("_return_max=True not supported with algorithm='pairwise'")
        return result

    def max(self, dim=None, keepdim=False, one_hot=True, algorithm="pairwise"):
        """Returns the maximum value of all elements in the input tensor."""
        # TODO: Make dim an arg.
        if dim is None:
            # max_result needs to be obtained through argmax
            argmax_result = self.argmax(one_hot=True, algorithm=algorithm)
            max_result = self.mul(argmax_result).sum()
            return max_result
        else:
            argmax_result = self.argmax(dim=dim, one_hot=True, algorithm=algorithm)
            max_result = (self * argmax_result).sum(dim=dim, keepdim=keepdim)
            if keepdim:
                max_result = (
                    max_result.unsqueeze(dim) if max_result.dim() < self.dim() else max_result
                )
            return max_result

    ## STANDARD

    @staticmethod
    def select_worker(args_, worker):
        """
        utility function for handle_func_command which help to select
        shares (seen as elements of dict) in an argument set. It could
        perhaps be put elsewhere

        Args:
            args_: arguments to give to a functions
            worker: owner of the shares to select

        Return:
            args_ where the AdditiveSharedTensors are replaced by
            the appropriate share
        """
        return map(lambda x: x[worker] if isinstance(x, dict) else x, args_)

    @classmethod
    def handle_func_command(cls, command):
        """
        Receive an instruction for a function to be applied on a Syft Tensor,
        Replace in the args all the LogTensors with
        their child attribute, forward the command instruction to the
        handle_function_command of the type of the child attributes, get the
        response and replace a Syft Tensor on top of all tensors found in
        the response.

        Args:
            command: instruction of a function command: (command name,
            <no self>, arguments[, kwargs_])

        Returns:
            the response of the function command
        """
        cmd_name, _, args_, kwargs_ = command

        # Check that the function has not been overwritten
        cmd = None
        try:
            # Try to get recursively the attributes in cmd = "<attr1>.<attr2>.<attr3>..."
            cmd = cls.rgetattr(cls, cmd_name)
        except AttributeError:
            pass

        if cmd is not None:
            return cmd(*args_, **kwargs_)

        tensor = args_[0] if not isinstance(args_[0], (tuple, list)) else args_[0][0]

        # Replace all SyftTensors with their child attribute
        new_args, new_kwargs, new_type = hook_args.unwrap_args_from_function(
            cmd_name, args_, kwargs_
        )

        results = {}
        for worker, share in new_args[0].items():
            new_type = type(share)
            new_args_worker = tuple(AdditiveSharingTensor.select_worker(new_args, worker))

            # build the new command
            new_command = (cmd_name, None, new_args_worker, new_kwargs)

            # Send it to the appropriate class and get the response
            results[worker] = new_type.handle_func_command(new_command)

        # Put back AdditiveSharingTensor on the tensors found in the response
        response = hook_args.hook_response(
            cmd_name, results, wrap_type=cls, wrap_args=tensor.get_class_attributes()
        )

        return response

    def set_garbage_collect_data(self, value):
        shares = self.child
        for _, share in shares.items():
            share.garbage_collect_data = value

    def get_garbage_collect_data(self):
        garbage_collect_data_dict = {}
        shares = self.child

        for worker, share in shares.items():
            garbage_collect_data_dict[worker] = share.garbage_collect_data

        return garbage_collect_data_dict

    @staticmethod
    def simplify(worker: AbstractWorker, tensor: "AdditiveSharingTensor") -> tuple:
        """
        This function takes the attributes of a AdditiveSharingTensor and saves them in a tuple
        Args:
            tensor (AdditiveSharingTensor): a AdditiveSharingTensor
        Returns:
            tuple: a tuple holding the unique attributes of the additive shared tensor
        Examples:
            data = simplify(tensor)
        """

        chain = None
        if hasattr(tensor, "child"):
            chain = sy.serde.msgpack.serde._simplify(worker, tensor.child)

        # Don't delete the remote values of the shares at simplification
        garbage_collect = tensor.get_garbage_collect_data()
        tensor.set_garbage_collect_data(False)

        return (
            sy.serde.msgpack.serde._simplify(worker, tensor.id),
            sy.serde.msgpack.serde._simplify(worker, tensor.field),
            tensor.dtype.encode("utf-8"),
            sy.serde.msgpack.serde._simplify(worker, tensor.crypto_provider.id),
            chain,
            garbage_collect,
        )

    @staticmethod
    def detail(worker: AbstractWorker, tensor_tuple: tuple) -> "AdditiveSharingTensor":
        """
            This function reconstructs a AdditiveSharingTensor given it's attributes in
        form of a tuple.
        Args:
            worker: the worker doing the deserialization
            tensor_tuple: a tuple holding the attributes of the AdditiveSharingTensor
        Returns:
            AdditiveSharingTensor: a AdditiveSharingTensor
        Examples:
            shared_tensor = detail(data)
        """
        tensor_id, field, dtype, crypto_provider, chain, garbage_collect = tensor_tuple

        crypto_provider = sy.serde.msgpack.serde._detail(worker, crypto_provider)

        tensor = AdditiveSharingTensor(
            owner=worker,
            id=sy.serde.msgpack.serde._detail(worker, tensor_id),
            field=sy.serde.msgpack.serde._detail(worker, field),
            dtype=dtype.decode("utf-8"),
            crypto_provider=worker.get_worker(crypto_provider),
        )

        if chain is not None:
            chain = sy.serde.msgpack.serde._detail(worker, chain)
            tensor.child = chain

        tensor.set_garbage_collect_data(garbage_collect)

        return tensor

    @staticmethod
    def bufferize(
        worker: AbstractWorker, tensor: "AdditiveSharingTensor"
    ) -> "AdditiveSharingTensorPB":
        """
            This function takes the attributes of a AdditiveSharingTensor and saves them in a
        protobuf object
        Args:
            tensor (AdditiveSharingTensor): a AdditiveSharingTensor
        Returns:
            protobuf: a protobuf object holding the unique attributes of the additive shared tensor
        Examples:
            data = protobuf(tensor)
        """
        protobuf_tensor = AdditiveSharingTensorPB()

        if hasattr(tensor, "child"):
            for key, value in tensor.child.items():
                sy.serde.protobuf.proto.set_protobuf_id(protobuf_tensor.location_ids.add(), key)
                protobuf_share = sy.serde.protobuf.serde._bufferize(worker, value)
                protobuf_tensor.shares.append(protobuf_share)

        # Don't delete the remote values of the shares at simplification
        tensor.set_garbage_collect_data(False)

        sy.serde.protobuf.proto.set_protobuf_id(protobuf_tensor.id, tensor.id)
        sy.serde.protobuf.proto.set_protobuf_id(
            protobuf_tensor.crypto_provider_id, tensor.crypto_provider.id
        )

        if tensor.field >= 2 ** 64:
            protobuf_tensor.field_str = str(tensor.field)
        else:
            protobuf_tensor.field_int = tensor.field
        protobuf_tensor.dtype = tensor.dtype

        return protobuf_tensor

    @staticmethod
    def unbufferize(
        worker: AbstractWorker, protobuf_tensor: "AdditiveSharingTensorPB"
    ) -> "AdditiveSharingTensor":
        """
            This function reconstructs a AdditiveSharingTensor given its' attributes in form of a
            protobuf object.
        Args:
            worker: the worker doing the deserialization
            protobuf_tensor: a protobuf object holding the attributes of the AdditiveSharingTensor
        Returns:
            AdditiveSharingTensor: a AdditiveSharingTensor
        Examples:
            shared_tensor = unprotobuf(data)
        """

        tensor_id = sy.serde.protobuf.proto.get_protobuf_id(protobuf_tensor.id)
        crypto_provider_id = sy.serde.protobuf.proto.get_protobuf_id(
            protobuf_tensor.crypto_provider_id
        )
        field = int(getattr(protobuf_tensor, protobuf_tensor.WhichOneof("field_size")))
        dtype = protobuf_tensor.dtype

        tensor = AdditiveSharingTensor(
            owner=worker,
            id=tensor_id,
            field=field,
            dtype=dtype,
            crypto_provider=worker.get_worker(crypto_provider_id),
        )

        if protobuf_tensor.location_ids is not None:
            chain = {}
            for pb_location_id, share in zip(protobuf_tensor.location_ids, protobuf_tensor.shares):
                location_id = sy.serde.protobuf.proto.get_protobuf_id(pb_location_id)
                chain[location_id] = sy.serde.protobuf.serde._unbufferize(worker, share)
            tensor.child = chain

        return tensor

    @staticmethod
    def get_protobuf_schema() -> AdditiveSharingTensorPB:
        return AdditiveSharingTensorPB


### Register the tensor with hook_args.py ###
hook_args.default_register_tensor(AdditiveSharingTensor)<|MERGE_RESOLUTION|>--- conflicted
+++ resolved
@@ -760,19 +760,11 @@
     @overloaded.method
     def mean(self, shares, **kwargs):
         result = {}
-<<<<<<< HEAD
-        m = 0
-        for worker, share in shares.items():
-            sum_value = share.sum(**kwargs)
-            if m == 0:
-                m += share.numel() // sum_value.numel()
-=======
         m = None
         for worker, share in shares.items():
             sum_value = share.sum(**kwargs)
             if m is None:
                 m = share.numel() // sum_value.numel()
->>>>>>> ce7351f2
             result[worker] = sum_value / m
 
         return result
