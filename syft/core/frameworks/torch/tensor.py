import json
import re
import torch
import random
import syft as sy
from . import utils as torch_utils
from .. import encode
from ... import utils
import logging
import numpy as np
from syft.spdz import spdz
from syft.mpc.securenn import relu, relu_deriv


class _SyftTensor(object):
    """
    Super class for all Syft tensors, that contains all the specific syft functions
    """

    def __init__(self, child=None, parent=None, torch_type=None, owner=None, id=None, skip_register=False):
        if torch_utils.is_syft_tensor(child):
            if torch_type is None:
                torch_type = child.torch_type
            if owner is None:
                owner = child.owner

        self.id = id
        # self.old_ids = None - this will only get initialized if self.set_id() is called, but i'm referencing it
        # in this comment so that people know it can exist. It's a set()

        self.child = child
        self.parent = parent
        self.torch_type = torch_type

        if self.child is not None:
            try:
                self.child.parent = self
            except AttributeError:  # for non-torch tensor child (can occur in __repr__)
                pass

        if owner is not None:
            if not isinstance(owner, sy.core.workers.BaseWorker):
                owner = self.child.owner.get_worker(owner)
        self.owner = owner

    def __str__(self):
        return "[" + type(self).__name__ + " - id:" + str(self.id) + " owner:" + str(
            self.owner.id) + "]"

    def __repr__(self):
        return self.__str__()

    def get_shape(self):
        if torch_utils.is_tensor(self.child) or torch_utils.is_variable(self.child):
            return self.child.shape
        else:
            return self.child.get_shape()

    def share(self, *workers):
        if torch_utils.is_variable(self.child):
            response = self.child.share(*workers)
            self.child = response
            self.data.child = response.data
            self.grad.child = response.grad
            self.grad.data.child = response.grad.data
            r = self.wrap(True)
            r.data.child = self.data
            r.init_grad_()
            r.grad.child = self.grad
            r.grad.data.child = self.grad.data
            return r
        else:
            return self.wrap(True).share(*workers)

    def set_id(self, new_id):
        """
        This changes the id of a tensor.
        :param new_id: a string or integer id
        :return: returns self, for convenience.
        """
        if new_id not in self.owner._objects:
            if not hasattr(self, 'old_ids'):
                self.old_ids = set()

            self.old_ids.add(self.id)

            self.owner.register_object(self, new_id)
            return self
        else:
            raise KeyError("There is already a tensor with that ID - please choose another.")

    @property
    def parent(self):
        if hasattr(self, '_parent') and self._parent is not None:
            return self._parent
        else:
            return None  # Parents should be manually specified

    @parent.setter
    def parent(self, value):
        self._parent = value

    @classmethod
    def handle_call(cls, command, owner):
        """
        Receive a command and an owner and before sending it downward the syft chain,
        Performs different operations like:
        - command substitution
        - args substitution
        - command overloading with special methods or arguments
        """
        attr = command['command']
        args = command['args']
        kwargs = command['kwargs']
        has_self = command['has_self']

        # Overload methods
        if has_self and cls.is_overloaded_method(attr):
            self_ = command['self']
            result = getattr(self_, attr)(*args, **kwargs)
        # Overload functions
        elif not has_self and cls.is_overloaded_function(attr):
            overload_function = cls.overload_functions.get(attr)
            result = overload_function(*args, **kwargs)
        else:
            # replace a function attr with an existing other
            if attr in cls.replaced_functions():
                command['command'] = cls.replaced_functions(attr)

            # Or do whatever you want, but be careful not to overwrite the args!
            # (...)

            # Get the next node type and update in command tensorvar with tensorvar.child
            next_command, child_type = torch_utils.prepare_child_command(
                command, replace_tensorvar_with_child=True)

            # Forward the call to the next child
            result = child_type.handle_call(next_command, owner)

        if result is None:
            return result

        if not isinstance(result, (int, float, str, bool)):
            # Insert the new node just before the wrapper
            syft_response = cls.syft_wrap(result, owner)
        else:
            syft_response = result

        return syft_response

    def create_pointer(self, parent=None, ptr_id=None, owner=None, location=None,
                       id_at_location=None, register=False):

        if owner is None:
            owner = self.owner
        if isinstance(owner, (str, int)):
            owner = self.owner.get_worker(owner)

        local_pointer = False
        if location is None:
            location = self.owner.id
            local_pointer = True

        if id_at_location is None:
            id_at_location = self.id

        if ptr_id is not None:
            if ptr_id == id_at_location:
                raise AttributeError(
                    "The PointerTensor and the tensor being pointed to cannot have the same id.")

        else:
            # Normally if there is no id specified, we keep the same as the original pointer
            # Except if the pointer is local (we don't want to overwrite it!)
            if not local_pointer:
                ptr_id = self.id
            else:
                ptr_id = random.randint(0, 10e10)

        if hasattr(self, 'torch_type') and self.torch_type is not None:
            torch_type = self.torch_type
        else:
            torch_type = None
            logging.warning("The torch tensor's child has no torch_type. Is it well formed?")

        previous_pointer = owner.get_pointer_to(location, id_at_location)
        if previous_pointer is None:
            ptr = _PointerTensor(child=None,
                                 parent=parent,
                                 id=ptr_id,
                                 torch_type=torch_type,
                                 location=location,
                                 id_at_location=id_at_location,
                                 owner=owner,
                                 skip_register=(not register))
            if not register:
                ptr.owner.rm_obj(ptr.id)
        else:
            ptr = previous_pointer

        return ptr

    def ser(self, private, as_dict=True):
        """
        General method for serializing a Syft object. Specific tensors like _PointerTensor
        should overload this method.
        """
        data = {
            'owner': self.owner.id,
            'id': self.id,
            'torch_type': self.torch_type
        }
        if self.child is not None and not torch_utils.is_tensor(self.child):
            data['child'] = self.child.ser(private, as_dict)

        if as_dict:
            return {'__{}__'.format(self.__class__.__name__): data}
        else:
            return json.dumps({'__{}__'.format(self.__class__.__name__): data}) + "\n"

    @classmethod
    def deser_routing(cls, dct, worker, acquire):
        """
        Method analysing the dict given to see which Syft Tensor should deserialized,
        and forwarding the call

        [Is this case note that the dct param is assumed to have a single key, which is
        compatible with our encode/decode process (ex: {'___PointerTensor__': {...} })]
        """
        pat = re.compile('__(.+)__')
        for key, obj in dct.items():  # A trick, we don't really loop
            obj_type = pat.search(key).group(1)
            if torch_utils.is_syft_tensor(obj_type):
                if obj_type == '_LocalTensor':
                    return sy._LocalTensor.deser(obj, worker, acquire)
                elif obj_type == '_PointerTensor':
                    return sy._PointerTensor.deser(obj, worker, acquire)
                else:
                    syft_type = torch.guard['syft.' + obj_type]
                    return syft_type.deser(obj, worker, acquire)

        raise Exception("could not deserialize an object sent to router\n"+str(dct))

    @classmethod
    def deser(cls, msg_obj, worker, acquire):
        """
        General method for de-serializing a Syft object. Specific tensors like _PointerTensor
        should overload this method.
        """
        if acquire:  # We need to register the info given
            syft_obj = cls(child=None,
                           parent=None,
                           torch_type=msg_obj['torch_type'],
                           owner=worker,
                           id=msg_obj['id'],
                           skip_register=True
                           )
            if 'child' in msg_obj:
                syft_child = cls.deser_routing(msg_obj['child'], worker, acquire)
                syft_obj.child = syft_child
                syft_child.parent = syft_obj

        else:  # We point at the info which generally we can't really have
            # We make sure we are not creating a duplicate pointer
            previous_pointer = worker.get_pointer_to(msg_obj['owner'], msg_obj['id'])
            if previous_pointer is None:
                syft_obj = sy._PointerTensor(child=None,
                                             parent=None,
                                             torch_type=msg_obj['torch_type'],
                                             location=msg_obj['owner'],
                                             id_at_location=msg_obj['id'],
                                             owner=worker,
                                             id=None,
                                             skip_register=True)
            else:
                syft_obj = previous_pointer
        return syft_obj

    def on(self, wrapper):
        """
        Used to add a new node at the top of the chain, just before the tensorvar wrapper

        Example with _PlusIsMinusTensor:
        x = sy.FloatTensor([1, 2, 3])       # the chain is FloatTensor > _LocalTensor
        x = sy._PlusIsMinusTensor().on(x)   # the chain is FloatTensor > _PlusIsMinusTensor > _LocalTensor
        """

        cls = type(self)
        # Assign the newly created tensor to the good owner and torch_type
        self.torch_type = wrapper.child.torch_type
        self.owner = wrapper.child.owner

        # Insert self between wrapper and wrapper child
        torch_utils.wrap_command_with(wrapper.child, wrapper=self)
        torch_utils.wrap_command_with(self, wrapper=wrapper)

        # In case wrapper is a variable, do the same with data and grad (if necessary)
        if torch_utils.is_variable(wrapper):
            wrapper.data = cls().on(wrapper.data)
            if torch_utils.is_variable(wrapper.grad):
                wrapper.grad = cls().on(wrapper.grad)
            if wrapper.grad is None and wrapper.data.dim() > 0:
                # create an empty envelope in wrapper.grad
                wrapper.init_grad_()
                # Build the chain with _PlusIsMinusTensor
                wrapper_grad = cls().on(wrapper.grad)
                # Insert the gradient within its chain
                wrapper.grad.native_set_(wrapper_grad)

        return wrapper

    def wrap(self, skip_fix_chain_end=False):
        """
        Wrap a syft node with a torch wrapper
        """
        wrapper = torch.guard[self.torch_type]()
        self.owner.rm_obj(wrapper.child.id)
        wrapper.child = self
        self.parent = wrapper
        if not skip_fix_chain_end:
            torch_utils.fix_chain_ends(wrapper)
        return wrapper

    @classmethod
    def syft_wrap(cls, result, owner):
        """
        Wrap a torch node with a syft wrapper
        """

        if(torch_utils.is_tensor(result)):
            return result

        # Insert the new syft node just before the wrapper
        syft_wrapper = cls(child=result, owner=owner)
        result.parent = syft_wrapper

        if torch_utils.is_variable(result.torch_type):
            syft_response_data = cls(child=result.data, owner=owner)
            result.data.parent = syft_response_data
            syft_wrapper.data = syft_response_data
            # TODO: same for grad ?

        return syft_wrapper

    @classmethod
    def is_overloaded_method(cls, attr):
        """
        State if a function name corresponds to a Syft Tensor method which
        overloads a torch method
        """
        exclude = ['on', '__init__', 'native___init__', '__repr__', '__str__', 'create_pointer',
                   'ser', 'deser', 'handle_call']
        if attr in exclude:
            return False
        if hasattr(getattr(cls, attr), '__module__') \
                and getattr(cls, attr).__module__ == 'syft.core.frameworks.torch.tensor':
            return True
        return False

    @classmethod
    def is_overloaded_function(cls, attr):
        """
        State if a function name corresponds to an overloaded function by the Syft
        tensor, which declared the corresponding overloading function in
        cls.overload_functions
        """
        attr = attr.split('.')[-1]
        overloaded_functions = [
            func for func in dir(cls.overload_functions)
                 if re.match(r'__(.*)__', func) is None
                 and func != 'get'
        ]
        return attr in overloaded_functions

    @classmethod
    def replaced_functions(cls, attr=None):
        """
        If attr is none, return all the function substitution a Syft Tensor class
        wants to perform.
        Else, return the substitution corresponding to attr
        """
        if attr is None:
            return cls.substitution_table
        else:
            return cls.substitution_table[attr]

    substitution_table = {}

    class overload_functions:
        pass


class _LocalTensor(_SyftTensor):

    def __init__(self, child=None, parent=None, torch_type=None, owner=None, id=None, skip_register=False):
        super().__init__(child=child, parent=parent, torch_type=torch_type, owner=owner, id=id,
                         skip_register=skip_register)

    @classmethod
    def handle_call(cls, syft_command, owner):
        """
        Execute a forwarded command on the native tensor with native operations.
        Receive a syft command and an owner, and converts it into command with
        native torch args. Excute native operations and converts it back into
        syft response using _LocalTensors.
        """
        tensor_command, torch_type = torch_utils.prepare_child_command(syft_command,
                                                                       replace_tensorvar_with_child=True)
        torch_utils.assert_has_only_torch_tensorvars(tensor_command)

        attr = tensor_command['command']
        args = tensor_command['args']
        kwargs = tensor_command['kwargs']
        has_self = tensor_command['has_self']

        if has_self:
            self = tensor_command['self']
            attr = torch._command_guard(attr, torch.tensorvar_methods)
            command = getattr(self, "native_" + attr)
        else:
            attr = torch._command_guard(attr, torch.torch_modules)
            elems = attr.split('.')
            elems[-1] = 'native_' + elems[-1]
            native_func_name = '.'.join(elems)
            command = eval(native_func_name)

        response = command(*args, **kwargs)

        # TODO : control registration process
        if response is None:
            return response

        if owner.id != owner.hook.local_worker.id:
            if isinstance(response, (int, float, bool)):
                response = torch_type([response])
            elif isinstance(response, (np.ndarray, )):
                logging.warning("[np.ndarray] Hardcoding FloatTensor")
                response = sy.FloatTensor(response)
        else:
            if isinstance(response, (int, float, bool, np.ndarray)):
                return response

        # If the command is an in-place method, wrap self and return
        if has_self and utils.is_in_place_method(attr):
            # wrap the main element
            torch_utils.wrap_command_with(response, syft_command['self'])

            if torch_utils.is_variable(response):
                # Also wrap the data if it's a variable (don't use wrap_command_with: the chain is not well formed yet)
                syft_command['self'].child.data = response.data
                response.data.parent = syft_command['self'].child.data.parent
                # And wrap the grad if there is one
                if response.grad is not None:
                    if response.grad.data.dim() > 0:
                        syft_command['self'].child.grad = response.grad
                    else:
                        syft_command['self'].child.grad.native_set_()
                    response.grad.parent = syft_command['self'].child.grad.parent
                # Finally, fix the links .data and .grad
                if response.grad is None:
                    torch_utils.link_var_chain_to_data_chain(syft_command['self'], response.data.child)
                else:
                    torch_utils.link_var_chain_to_data_and_grad_chains(syft_command['self'], response.data.child, response.grad.child)

            return_response = syft_command['self']

        elif hasattr(response, 'child') and (isinstance(response.child, (_SPDZTensor, _SNNTensor, _FixedPrecisionTensor))):
            return response
        # Else, the response if not self. Iterate over the response(s) and wrap with a syft tensor
        else:

            responses = response if isinstance(response, tuple) else (response,)
            syft_responses = []
            for resp in responses:
                if resp is None:  # Don't wrap None
                    syft_responses.append(resp)
                    continue

                if isinstance(resp, (int, float, bool)):
                    # if not final worker, convert into Float Tensor, which comes with a _LocalTensor
                    if owner.id != owner.hook.local_worker.id:
                        resp = sy.zeros(1) + resp
                    else:  # Else don't wrap it
                        syft_responses.append(resp)
                        continue

                syft_response = sy._LocalTensor(child=resp, parent=resp, owner=owner,
                                                torch_type='syft.' + type(resp).__name__)

                if torch_utils.is_variable(resp):
                    if resp.grad is None:
                        torch_utils.link_var_chain_to_data_chain(syft_response, resp.data.child)
                    else:
                        torch_utils.link_var_chain_to_data_and_grad_chains(syft_response, resp.data.child, resp.grad.child)

                syft_responses.append(syft_response)

            return_response = tuple(syft_responses) if len(syft_responses) > 1 else syft_responses[0]

        return return_response

    def ser(self, private, as_dict=True):

        data = {
            'owner': self.owner.id,
            'id': self.id,
            'torch_type': self.torch_type
        }

        if as_dict:
            return {'___LocalTensor__': data}
        else:
            return json.dumps({'___LocalTensor__': data}) + "\n"

    @staticmethod
    def deser(msg_obj, worker, acquire):

        if 'owner' not in msg_obj:
            raise TypeError("sy._LocalTensor can't deserialize a non-valid sy._LocalTensor. "
                            "Do you wan to call sy.FloatTensor.deser() instead?")
        if msg_obj['owner'] == worker.id:
            logging.warning('_LocalTensor sent to itself')
        if acquire:  # We need to register the info given
            syft_obj = sy._LocalTensor(child=None,
                                       parent=None,
                                       torch_type=msg_obj['torch_type'],
                                       owner=worker,
                                       id=msg_obj['id'],
                                       skip_register=True
                                       )
        else:  # We point at the info which generally we can't really have
            # We make sure we are not creating a duplicate pointer
            previous_pointer = worker.get_pointer_to(msg_obj['owner'], msg_obj['id'])
            if previous_pointer is None:
                syft_obj = sy._PointerTensor(child=None,
                                             parent=None,
                                             torch_type=msg_obj['torch_type'],
                                             location=msg_obj['owner'],
                                             id_at_location=msg_obj['id'],
                                             owner=worker,
                                             id=None,
                                             skip_register=True)
            else:
                syft_obj = previous_pointer
        return syft_obj

    def get(self, parent, deregister_ptr=None):
        raise TypeError("Cannot call .get() on a tensor you already have.")

class _WrapTorchObjectPlusIsMinusTensor(_SyftTensor):
    """
    Example of a custom overloaded SyftTensor wherein the .child
    object is also a TorchObject (such as FloatTensor or LongTensor).
    Once implemented, you can wrap an existing tensor like.

    x = torch.LongTensor([[1,2],[3,4]])
    torch_type='syft.LongTensor'
    fpt = _WrapTorchObjectTensorPlusIsMinus(x, torch_type=tt).wrap(True)

    and then commands will automatically get executed on the child

    y = fpt + fpt

    after which y equals
     2  4
     6  8
    [syft.core.frameworks.torch.tensor.LongTensor of size 2x2]

    A production example of this tensor is _SPDZTensor

    """
    def __init__(self, child=None, owner=None, torch_type=None):
        super().__init__(child=child, owner=owner)

        self.child = child
        self.torch_type = torch_type

        # The table of command you want to replace

    def on(self, shares):
        return self.wrap(True)



    @classmethod
    def handle_call(cls, command, owner):
        """
        This is a special handle_call method which is compatible with
        .child objects that are themselves torch objects (wrappers) of
        other methods.
        :param command:
        :param owner:
        :return:
        """
        attr = command['command']
        args = command['args']
        kwargs = command['kwargs']
        self = command['self']

        if (attr == '__add__'):
            return cls.__add__(self, *args, **kwargs)
        else:
            result_child = getattr(self.child, attr)(*args, **kwargs)
            return _WrapTorchObjectPlusIsMinusTensor(result_child).wrap(True)

    def __add__(self, other):
        # gp_ stands for GeneralizedPointer
        gp_response = self.child - other.child
        response = _WrapTorchObjectPlusIsMinusTensor(gp_response).wrap(True)
        return response


class _PlusIsMinusTensor(_SyftTensor):
    """
    Example of a custom overloaded _SyftTensor where the .child
    object is NOT a torch tensor (instead the wrapper of the child
    is re-purposed to the wrapper of this tensor)

    Role:
    Converts all add operations into sub/minus ones.
    """

    def __init__(self, *args, **kwargs):
        super().__init__(*args, **kwargs)

    # The table of command you want to replace
    substitution_table = {
        'torch.add': 'torch.add'
    }

    class overload_functions:
        """
        Put here the functions you want to overload
        Beware of recursion errors.
        """
        @staticmethod
        def add(x, y):
            return x.add(y)

        @staticmethod
        def get(attr):
            attr = attr.split('.')[-1]
            return getattr(sy._PlusIsMinusTensor.overload_functions, attr)

    # Put here all the methods you want to overload
    def add(self, arg):
        """
        Overload the add method and execute another function or method with the provided args
        """
        _response = self.sub(arg)

        return _response

    def abs(self):
        """
        Overload the abs() method and execute another function
        """
        return torch.abs(self)


class _GeneralizedPointerTensor(_SyftTensor):

    def __init__(self, pointer_tensor_dict, parent=None, torch_type=None, id=None, owner=None, skip_register=False):
         super().__init__(child=None, parent=parent, torch_type=torch_type, owner=owner, id=id,
                         skip_register=skip_register)
         pointer_dict = {}
         for worker, pointer in pointer_tensor_dict.items():
             if not isinstance(pointer, sy._PointerTensor):
                 if isinstance(pointer.child, sy._PointerTensor):
                     pointer_tensor_dict[worker] = pointer.child
                 else:
                    raise TypeError('Passed in non-pointer'+str(type(pointer))+' to GeneralizedPointerTensor')
             key = worker if isinstance(worker, (int, str)) else worker.id
             pointer_dict[key] = pointer
         self.pointer_tensor_dict = pointer_dict
         self.torch_type = torch_type

    def get_shape(self):
        return list(self.pointer_tensor_dict.values())[0].get_shape()

    def ser(self, private, as_dict=True):
        pointer_dict = {}

        for owner,pointer in self.pointer_tensor_dict.items():
            pointer_dict[owner] = pointer.ser(private=private, as_dict=True)

        data = {
            'owner': self.owner.id,
            'id': self.id,
            'pointer_tensor_dict': pointer_dict,
            'torch_type': self.torch_type
        }
        if as_dict:
            return {'___GeneralizedPointerTensor__': data}
        else:
            return json.dumps({'___GeneralizedPointerTensor__': data}) + "\n"

    @classmethod
    def deser(cls, msg_obj, worker, acquire):

        pointer_tensor_dict = {}
        for owner_id, pointer in msg_obj['pointer_tensor_dict'].items():
            obj = _PointerTensor.deser(pointer['___PointerTensor__'], worker, acquire)
            pointer_tensor_dict[owner_id] = obj

        result = _GeneralizedPointerTensor(pointer_tensor_dict,
                                           owner=worker,
                                           id=msg_obj['id'],
                                           torch_type=msg_obj['torch_type'])
        return result

    @classmethod
    def handle_call(cls, syft_command, owner):

        syft_commands = torch_utils.split_to_pointer_commands(syft_command)
        result_dict = {}
        torch_type = None
        var_data_type = None
        for worker_id in syft_commands.keys():
            syft_command = syft_commands[worker_id]
            result_dict[worker_id] = sy._PointerTensor.handle_call(syft_command, owner)
            if torch_type is None:
                torch_type = result_dict[worker_id].torch_type
                if torch_utils.is_variable(torch_type):
                    var_data_type = result_dict[worker_id].data.torch_type

        gpt = _GeneralizedPointerTensor(result_dict, torch_type=torch_type, owner=owner)

        if torch_utils.is_variable(torch_type):
            gpt.child = torch.guard[torch_type]()
            data_pointer_dict = {
                w: p.data
                for w, p in gpt.pointer_tensor_dict.items()
            }
            gpt.data = _GeneralizedPointerTensor(data_pointer_dict, torch_type=var_data_type, owner=owner)
            gpt.data.child = torch.guard[var_data_type]()

            grad_pointer_dict = {
                w: p.grad
                for w, p in gpt.pointer_tensor_dict.items()
            }
            gpt.grad = _GeneralizedPointerTensor(grad_pointer_dict, torch_type=torch_type, owner=owner)
            gpt.grad.child = torch.guard[torch_type]()

            grad_data_pointer_dict = {
                w: p.grad.data
                for w, p in gpt.pointer_tensor_dict.items()
            }
            gpt.grad.data = _GeneralizedPointerTensor(grad_data_pointer_dict, torch_type=var_data_type, owner=owner)
            gpt.grad.data.child = torch.guard[var_data_type]()

        else:  # else tensor
            gpt.child = torch.guard[torch_type]([])
        return gpt

    def public_add_(self, value):
        for worker, pointer in self.pointer_tensor_dict.items():
            location = pointer.location
            value.send(location)
            torch_sum = pointer.parent + value
            self.pointer_tensor_dict[worker] = torch_sum.child
            break
        return self

    def get(self, deregister_ptr=False):

        # TODO: deregister_ptr doesn't work

        res = []
        for worker, pointer in self.pointer_tensor_dict.items():
            res.append(pointer.get())
        return res

    def sum_get(self):
        shares = self.get()
        res = None
        for share in shares:
            if res is None:
                res = share
            else:
                if len(share.size()) > 0:
                    res += share
        return res

    def workers(self):
        return list(self.pointer_tensor_dict.keys()) 

    def on(self, wrapper):
        """
        Used to add a new _GeneralizedPointerTensor at the top of the chain, just before the tensorvar wrapper
        """
        # Assign the newly created tensor to the good owner and torch_type
        self.torch_type = wrapper.child.torch_type
        self.owner = wrapper.child.owner

        # Insert self between wrapper and wrapper child
        torch_utils.wrap_command_with(wrapper.child, wrapper=self)
        torch_utils.wrap_command_with(self, wrapper=wrapper)
        self.child = None

        # In case wrapper is a variable, do the same with data and grad (if necessary)
        if torch_utils.is_variable(wrapper):
            try:
                data_pointer_dict = {
                    w: p.data
                    for w, p in self.pointer_tensor_dict.items()
                }
                wrapper.data = _GeneralizedPointerTensor(data_pointer_dict).on(wrapper.data)
            except AttributeError:
                pass
            if torch_utils.is_variable(wrapper.grad):
                grad_pointer_dict = {
                    w: p.grad
                    for w, p in self.pointer_tensor_dict.items()
                }
                wrapper.assign_grad_(_GeneralizedPointerTensor(grad_pointer_dict).on(wrapper.grad))

                # grad_data_pointer_dict = {
                #     w: p.grad.data
                #     for w, p in self.pointer_tensor_dict.items()
                # }
                # wrapper.grad.data = _GeneralizedPointerTensor(grad_data_pointer_dict).on(wrapper.grad.data)

        return wrapper


class _PointerTensor(_SyftTensor):

    def __init__(self, child, parent, torch_type, location=None, id_at_location=None, id=None,
                 owner=None, skip_register=False):
        super().__init__(child=child, parent=parent, torch_type=torch_type, owner=owner, id=id,
                         skip_register=skip_register)
        if location is None:
            raise AttributeError("Pointer must have a location specified")
        self.location = self.owner.get_worker(location)
        self.id_at_location = id_at_location
        self.torch_type = torch_type

        self.register_pointer()

        # pointers to themselves that get registered should trigger the flat
        # if it's not getting registered the pointer is probably about to be
        # sent over the wire
        if self.location == self.owner and not skip_register:
            logging.warning("Do you really want a pointer pointing to itself? (self.location == self.owner)")

    def share(self, *workers):

        worker_ids = list()
        for worker in workers:
            if hasattr(worker, 'id'):
                worker_ids.append(worker.id)
            else:
                worker_ids.append(worker)

        cmd = {}
        cmd['command'] = "share"
        cmd['args'] = worker_ids
        cmd['kwargs'] = {}
        cmd['has_self'] = True
        cmd['self'] = self

        response = self.handle_call(cmd, self.owner)

        return response

    def register_pointer(self):
        worker = self.owner
        if isinstance(self.location, int):
            location = self.location
        else:
            location = self.location.id
        id_at_location = self.id_at_location
        # Add the remote location worker key if needed
        if location not in worker._pointers.keys():
            worker._pointers[location] = {}
        # Add the remote address
        worker._pointers[location][id_at_location] = self.id

    @classmethod
    def handle_call(cls, syft_command, owner):
        """
        _PointerTensor has an overloaded handle_call function because it converts
        the command to torch tensors and send it over the network
        """
        tensor_command = torch_utils.wrap_command(syft_command)

        attr = tensor_command['command']
        args = tensor_command['args']
        kwargs = tensor_command['kwargs']
        has_self = tensor_command['has_self']
        self_ = tensor_command['self'] if has_self else None

        command, locations, owners = torch_utils.compile_command(attr,
                                                                 args,
                                                                 kwargs,
                                                                 has_self=has_self,
                                                                 self=self_)
        location = locations[0]
        owner = owners[0]

        # Else we send the command
        response = owner.send_torch_command(recipient=location, message=command)

        torch_utils.assert_has_only_torch_tensorvars(response)

        # If the command is an in-place method, we only need to return the same wrapper to the same
        # pointer, instead jof returning the new wrapper created in response
        if has_self and utils.is_in_place_method(attr):
            return syft_command['self']

        if torch_utils.is_variable(response):
            torch_utils.link_var_chain_to_data_and_grad_chains(response, response.data, response.grad)

        # Perform the un-wrap: remove the head on all chains (also .data and .grad if any)
        response, _ = torch_utils.get_child_command(response)
        # response is now a _Pointer, with a .data attr which is a _Pointer, etc.

        return response

    def __str__(self):
        return "[" + type(self).__name__ + " - id:" + str(self.id) + " owner:" + str(
            self.owner.id) + " loc:" + str(self.location.id) + " id@loc:" + str(
            self.id_at_location) + "]"

    def ser(self, private, as_dict=True):
        data = {
            'owner': self.owner.id,
            'id': self.id,
            'location': self.location.id,
            'id_at_location': self.id_at_location,
            'torch_type': self.torch_type
        }
        if as_dict:
            return {'___PointerTensor__': data}
        else:
            return json.dumps({'___PointerTensor__': data}) + "\n"

    @classmethod
    def deser(cls, msg_obj, worker, acquire):
        # If local, we render the object or syft object
        if msg_obj['location'] == worker.id:
            syft_obj = worker.get_obj(msg_obj['id_at_location'])
        else:
            if acquire:  # If there is data transmission, data being here Pointer
                # We acquire the tensor pointer
                previous_pointer = worker.get_pointer_to(msg_obj['owner'], msg_obj['id'])
                if previous_pointer is None:
                    syft_obj = cls(child=None,
                                   parent=None,
                                   torch_type=msg_obj['torch_type'],
                                   location=msg_obj['location'],
                                   id_at_location=msg_obj['id_at_location'],
                                   owner=worker,
                                   id=msg_obj['id'],
                                   skip_register=True)
                else:
                    syft_obj = previous_pointer
            else:  # We point at the Pointer (same part as every syft tensors)
                previous_pointer = worker.get_pointer_to(msg_obj['owner'], msg_obj['id'])
                if previous_pointer is None:
                    syft_obj = sy._PointerTensor(child=None,
                                                 parent=None,
                                                 torch_type=msg_obj['torch_type'],
                                                 location=msg_obj['owner'],
                                                 id_at_location=msg_obj['id'],
                                                 owner=worker,
                                                 id=None,
                                                 skip_register=True)
                else:
                    syft_obj = previous_pointer
        return syft_obj

    def get(self, deregister_ptr=True):
        """
            Get back from a remote worker the chain this pointer is pointing at
        """
        # Remove this pointer - TODO: call deregister function instead of doing it by hand
        if deregister_ptr:
            if self.torch_type == 'syft.Variable':
                if hasattr(self.parent, 'data'):
                    self.owner.rm_obj(self.parent.data.child.id)
            self.owner.rm_obj(self.id)

        # if the pointer happens to be pointing to a local object,
        # just return that object (this is an edge case)
        if self.location == self.owner:
            return self.owner.get_obj(self.id_at_location).child

        # get SyftTensor (Local or Pointer) from remote machine
        tensorvar = self.owner.request_obj(self.id_at_location, self.location)
        torch_utils.assert_has_only_torch_tensorvars(tensorvar)

        syft_tensor = tensorvar.child
        syft_tensor.id = self.id
        if self.torch_type == 'syft.Variable':
            if hasattr(self.parent, 'data'):
                tensorvar.data.child.id = self.parent.data.child.id

        # Register the result
        self.owner.register(syft_tensor)
        if syft_tensor.torch_type == 'syft.Variable':
            if hasattr(self.parent, 'data'):
                self.owner.register(tensorvar.data.child)

        torch_utils.fix_chain_ends(tensorvar)

        return tensorvar

    def get_shape(self):
        cmd = {
            'command': 'get_shape',
            'self': self,
            'args': [],
            'kwargs': {},
            'has_self': True
        }
        shape_ptr = self.handle_call(cmd, self.owner)

        if not isinstance(shape_ptr, tuple):
            shape_ptr = (shape_ptr, )

<<<<<<< HEAD
        raw_output = self.handle_call(cmd, self.owner)

        if(isinstance(raw_output, (tuple, list))):
            dims = list()
            for each in raw_output:
                dims.append(each.get().int().tolist())
                if(len(dims[-1]) == 1):
                    dims[-1] = dims[-1][0]

            return sy.Size(dims)

        return sy.Size(raw_output.get().int().tolist())
=======
        shape = [shape_i.get().int().tolist()[0] for shape_i in shape_ptr]
        return sy.Size(shape)
>>>>>>> 7f1a9991

    def decode(self):
        raise NotImplementedError("It is not possible to remotely decode a tensorvar for the moment")


class _FixedPrecisionTensor(_SyftTensor):
    """
    The FixedPrecision enables to manipulate floats over an interface which supports only integers,
    Such as _SPDZTensor.
    This is done by specifying a precision p and given a float x, multiply it with 10**p before
    rounding to an integer (hence you keep p decimals)
    """

    def __init__(self,
                 child=None,
                 owner=None,
                 torch_type=None,
                 bits=31,
                 base=10,
                 precision_fractional=3,
                 already_encoded=False):

        if torch_type is None:
            if not already_encoded:
                torch_type = "syft." + type(child).__name__
            else:
                torch_type = 'syft.FloatTensor' # FIXME or sy.Variable

        super().__init__(child=child, owner=owner, torch_type=torch_type)

        self.bits = bits
        self.field = 2 ** bits
        if spdz.field != self.field:
            logging.warning("spdz.field != self.field, be careful you may experience issues with "
                            "multiplication on fix precision shared tensors.")
        self.base = base
        self.precision_fractional = precision_fractional
        self.torch_max_value = torch.LongTensor([round(self.field / 2)])

        if already_encoded:
            self.child = child
        else:
            torch_utils.assert_has_only_torch_tensorvars(child)
            chain_tail = None
            if not isinstance(child.child, sy._LocalTensor):
                chain_tail = child.child

            if torch_utils.is_variable(child):
                var_data = child.data
                if len(var_data.size()) > 0:
                    self.encode(var_data)  # this puts in .child an encoded Tensor
                    self.child = sy.Variable(self.child)
                else:
                    self.child = sy.Variable(sy.LongTensor())
                self.child.child = chain_tail
            else:
                if len(child.size()) > 0:
                    self.encode(child)
                else:
                    self.child = sy.LongTensor()
                self.child.child = chain_tail

    def ser(self, private, as_dict=True):

        data = {
            'owner': self.owner.id,
            'id': self.id,
            'child': self.child.ser(private=private, as_dict=True),
            'torch_type': self.torch_type,
            'bits': self.bits,
            'base': self.base,
            'precision_fractional': self.precision_fractional,
        }
        if as_dict:
            return {'___FixedPrecisionTensor__': data}
        else:
            return json.dumps({'___FixedPrecisionTensor__': data}) + "\n"

    @classmethod
    def deser(cls, msg_obj, worker, acquire):
        """
        General method for de-serializing an SPDZTensor
        """

        if acquire:
            child = encode.decode(msg_obj['child'], worker, acquire, message_is_dict=True)

            obj = _FixedPrecisionTensor(child=child,
                                        owner=worker,
                                        torch_type=msg_obj['torch_type'],
                                        bits=msg_obj['bits'],
                                        base=msg_obj['base'],
                                        precision_fractional=msg_obj['precision_fractional'],
                                        already_encoded=True)
            return obj
        else:
            return _SyftTensor.deser(msg_obj, worker, acquire)

    def on(self, shares):
        return self.wrap(True)

    def encode(self, rational):
        owner = rational.owner
        upscaled = (rational * self.base ** self.precision_fractional).long()
        field_element = upscaled % self.field

        # Handle neg values
        gate = field_element.gt(self.torch_max_value).long()
        neg_nums = (field_element - self.field) * gate
        pos_nums = field_element * (1 - gate)
        field_element = (neg_nums + pos_nums)

        torch_utils.enforce_owner(field_element, owner)
        self.child = field_element
        return self

    def decode(self):
        save = self.child.child*1
        self.child.child = None # <-- This is doing magic things
        value = self.child % self.field
        if len(value.size()) == 0:
            # raise TypeError("Can't decode empty tensor")
            return None
        gate = value.native_gt(self.torch_max_value).long()
        neg_nums = (value - self.field) * gate
        pos_nums = value * (1 - gate)
        result = (neg_nums + pos_nums).float() / (self.base ** self.precision_fractional)
        self.child.child = save.child
        return result

    @classmethod
    def handle_call(cls, command, owner):
        """
        This is a special handle_call method which is compatible with
        .child objects that are themselves torch objects (wrappers) of
        other methods.
        :param command:
        :param owner:
        :return:
        """

        attr = command['command']
        args = command['args']
        kwargs = command['kwargs']
        has_self = command['has_self']

        if has_self:
            self = command['self']
            if attr == 'share':
                response = self.share(*args, **kwargs)
                return response
            else:
                if attr in ('__add__', '__mul__', 'mm') and isinstance(args[0], sy._FixedPrecisionTensor):
                    other = args[0]
                    assert (self.base == other.base) and (self.bits == other.bits), \
                        'Arguments should share the same base and field'

                    # Perform the computation
                    torch_tensorvar = None
                    if attr == '__add__':
                        torch_tensorvar = cls.__add__(self, *args, **kwargs)
                        torch_tensorvar = torch_tensorvar % self.field
                    elif attr == '__mul__':
                        torch_tensorvar = cls.__mul__(self, other)
                    elif attr in ('mm',):
                        torch_tensorvar = cls.mm(self, other)

                    # We could check overflow, but it is a pb for shared values.
                    # if (torch_tensorvar > self.field).any():
                    #     torch_tensorvar = torch_tensorvar % self.field
                    #     logging.warning('{} on FixPrecision Tensor/Variable overflowed, '
                    #                     'try reducing precision_fractional.'.format(attr))

                else:  # Standard procedure for methods
                    # Get the next node type and update in command tensorvar with tensorvar.child
                    next_command, child_type = torch_utils.prepare_child_command(
                        command, replace_tensorvar_with_child=True)

                    is_var = torch_utils.is_variable(child_type.__name__)

                    if is_var:
                        child_type = torch.guard[self.data.torch_type]

                    # Forward the call to the next child
                    torch_tensorvar = child_type.handle_call(next_command, owner)

                # Compute the precision to keep
                precision = self.precision_fractional
                if attr in ('__mul__', 'mm', 'matmul'):
                    other = args[0]
                    if isinstance(other, sy._FixedPrecisionTensor):
                        self_precision = self.precision_fractional
                        other_precision = other.precision_fractional
                        precision = min(self_precision, other_precision)
                        precision_loss = max(self_precision, other_precision)

                        # Decimal rounding to the appropriate precision
                        # FIXME:
                        # Given a field F, shares s1 ad s2, we should do the following:
                        # let n := self.base ** precision_loss
                        # s1 /= n, s2 /= n, and also F /= n
                        if precision_loss > 0:
                            tail_node = torch_utils.find_tail_of_chain(torch_tensorvar)
                            if isinstance(tail_node, sy._GeneralizedPointerTensor):
                                workers = list(tail_node.pointer_tensor_dict.keys())
                                torch_tensorvar = torch_tensorvar.get()
                                torch_tensorvar = torch_tensorvar / self.base ** precision_loss
                                torch_tensorvar = torch_tensorvar.share(*workers)
                            else:
                                torch_tensorvar = torch_tensorvar / self.base ** precision_loss

                response = torch_tensorvar.fix_precision(
                    already_encoded=True,
                    precision_fractional=precision
                )
                return response

    def get(self, *args, **kwargs):
        """
        /!\ Return a tensorvar
        """
        if torch_utils.is_variable(self.child):
            var = self.parent
            if self.child.grad is None:
                self.child.init_grad_()
            child_child_var = self.child.get(*args, **kwargs)
            torch_utils.bind_var_like_objects(self, child_child_var)

            if hasattr(var, 'grad') and var.grad is not None:
                self.child.assign_grad_(child_child_var.grad)
                self.grad = var.grad.child
                self.grad.child = self.child.grad
                self.grad.data = var.grad.data.child
                self.grad.data.child = self.child.grad.data
            return var
        else:
            self.child = self.child.get(*args, **kwargs)
            return self.parent

    def __add__(self, other):
        response = self.child + other.child
        return response

    def __mul__(self, other):
        response = self.child * other.child
        return response

    def mm(self, other):
        response = self.child.mm(other.child)
        return response

    def __repr__(self):
        if(not isinstance(self.child, _SNNTensor)):
            return "[Fixed precision]\n"+self.decode().__repr__()
        else:
            return "[Fixed precision]\n" + self.child.__repr__()

    def __str__(self):
        if (not isinstance(self.child, _SNNTensor)):
            return "[Fixed precision]\n" + self.decode().__repr__()
        else:
            return "[Fixed precision]\n" + self.child.__repr__()


class _SPDZTensor(_SyftTensor):
    """
    This tensor wraps a GeneralizedPointerTensor containing shares and knows how to
    manipulate those shares properly so that the resulting methods are themselves
    also SPDZTensors.

    This tensor is a special case tensor in multiple ways. First and foremost,
    it is the first tensor we have implemented whose .child object is a Torch
    object (a torch wrapper which is the head of another chain). This was necessary
    to allow for multiple operations to occur within each single operation within
    __add__ and __mul__.
    """

    def __init__(self,
                 shares=None,
                 child=None,
                 torch_type=None,
                 *args, **kwargs):
        super().__init__(*args, **kwargs)
        # Fixme: remove the share on init, declaring a SPDZTensor should autmatically create a _GeneralizedPointerTensor

        if shares is not None:
            if isinstance(shares, sy._GeneralizedPointerTensor):
                raise TypeError('Should have a wrapper on the _GeneralizedPointerTensor')
            torch_type = shares.child.torch_type
            self.shares = shares  # shares is a Tensorvar > _GeneralizedPointerTensor
            self.child = self.shares

        elif child is not None:
            if isinstance(child, sy._GeneralizedPointerTensor):
                raise TypeError('Should have a wrapper on the _GeneralizedPointerTensor')
            torch_type = child.child.torch_type
            self.child = child
            self.shares = self.child
        else:
            raise TypeError("cannot initialize SPDZTensor with shares and child both == None")

        self.torch_type = torch_type

        # self.allow_arbitrary_arg_types_for_methods = set()
        # self.allow_arbitrary_arg_types_for_methods.add("__mul__")

    def get_shape(self):
        # skip .child since it's a wrapper
        return self.child.child.get_shape()

    def ser(self, private, as_dict=True):

        data = {
            'owner': self.owner.id,
            'id': self.id,
            'shares': self.child.ser(private=private, as_dict=True),
            'torch_type': self.torch_type
        }
        str_type = "__" + type(self).__name__ + "__"
        if as_dict:
            return {str_type: data}
        else:
            return json.dumps({str_type: data}) + "\n"

    @classmethod
    def deser(cls, msg_obj, worker, acquire):
        """
        General method for de-serializing an SPDZTensor
        """

        if acquire:
            child_shares = list(msg_obj['shares'].values())[0]['child']
            if '___GeneralizedPointerTensor__' in child_shares.keys():

                gpt_dct = child_shares['___GeneralizedPointerTensor__']
                shares = _GeneralizedPointerTensor.deser(gpt_dct, worker, acquire).wrap(True)

                shares.child.child = shares

                result = cls(shares=shares,
                                    id=msg_obj['id'],
                                    owner=worker,
                                    torch_type=msg_obj['torch_type'])
            elif '___LocalTensor__' in child_shares.keys():
                # shares = sy._TorchTensor.deser(msg_obj['shares'], worker, acquire)
                # result = sy._SPDZTensor(shares=shares,
                #                        id=msg_obj['id'],
                #                        owner=worker,
                #                        torch_type=msg_obj['torch_type'])
                result = cls(shares=sy.LongTensor())
            else:
                raise TypeError("Unrecognized type ", list(child_shares.keys()))

            return result
        else:
            return _SyftTensor.deser(msg_obj, worker, acquire)

    # The table of command you want to replace
    substitution_table = {
        'torch.add': 'torch.add',
        'torch.mul': 'torch.mul',
    }

    class overload_functions:
        """
        Put here the functions you want to overload
        Beware of recursion errors.
        """

        @staticmethod
        def get(attr):
            attr = attr.split('.')[-1]
            return getattr(sy._SPDZTensor.overload_functions, attr)

    def second_constructor(self):
        return self.wrap(True)

    # Put here all the methods you want to overload

    def on(self, wrapper):
        """
        Used to add a new _SPDZTensor at the top of the chain, just before the tensorvar wrapper
        """
        # Assign the newly created tensor to the good owner and torch_type
        self.torch_type = wrapper.child.torch_type
        self.owner = wrapper.child.owner

        torch_utils.wrap_command_with(self, wrapper=wrapper)

        # In case wrapper is a variable, do the same with data and grad (if necessary)
        if torch_utils.is_variable(wrapper):
            wrapper.data = _SPDZTensor(self.child.data).on(wrapper.data)
            if torch_utils.is_variable(wrapper.grad):
                wrapper.assign_grad_(_SPDZTensor(self.child.grad).on(wrapper.grad))

        return wrapper

    def __add__(self, other):
        # gp_ stands for GeneralizedPointer
        gp_response = spdz.spdz_add(self.shares, other.shares)
        return gp_response

    def __sub__(self, other):
        gp_response = spdz.spdz_add(self.shares, spdz.spdz_neg(other.shares))
        return gp_response

    def __neg__(self):
        gp_response = spdz.spdz_neg(self.shares)
        return gp_response

    def sum(self, *args, **kwargs):
        gp_response = self.child.sum(*args, **kwargs) % spdz.field
        return gp_response

    def cumsum(self, *args, **kwargs):
        gp_response = self.child.cumsum(*args, **kwargs) % spdz.field
        return gp_response

    def __mul__(self, other):
<<<<<<< HEAD
        if(isinstance(other, type(self))):
=======
        if isinstance(other, _SPDZTensor):
>>>>>>> 7f1a9991
            workers = list(self.shares.child.pointer_tensor_dict.keys())
            if torch_utils.is_variable(self.torch_type):
                gp_response = self * 1
                gp_response.data = spdz.spdz_mul(self.data.shares, other.data.shares, workers)
                #TODO: and the grad ?
            else:
                gp_response = spdz.spdz_mul(self.shares, other.shares, workers)
        else:
            gp_response = self.shares * other
        return gp_response

    def mm(self, other):
        workers = list(self.shares.child.pointer_tensor_dict.keys())
        if torch_utils.is_variable(self.torch_type):
            gp_response = self * 1
            gp_response.data = spdz.spdz_matmul(self.data.shares, other.data.shares, workers)
            # TODO: and the grad ?
        else:
            gp_response = spdz.spdz_matmul(self.shares, other.shares, workers)

        return gp_response

    def __matmul__(self, other):
        return self.mm(other)

    def sigmoid(self):
        workers = list(self.shares.child.pointer_tensor_dict.keys())
        W0, W1, W3, W5 = spdz.generate_sigmoid_shares_communication(self.shape, workers)
        x2 = x * x
        x3 = x * x2
        x5 = x3 * x2
        temp5 = x5 * W5
        temp3 = x3 * W3
        temp1 = x * W1
        temp53 = temp5 + temp3
        temp531 = temp53+ temp1
        return W0 + temp531

    @classmethod
    def handle_call(cls, command, owner):
        """
        This is a special handle_call method which is compatible with
        .child objects that are themselves torch objects (wrappers) of
        other methods.
        :param command:
        :param owner:
        :return:
        """
        attr = command['command']
        args = command['args']
        kwargs = command['kwargs']
        self = command['self']

        if attr == '__mul__':
            gp_response = cls.__mul__(self, *args, **kwargs)
        elif attr == '__add__':
            gp_response = cls.__add__(self, *args, **kwargs)
        elif attr == '__sub__':
            gp_response = cls.__sub__(self, *args, **kwargs)
        elif attr == 'sum':
            gp_response = cls.sum(self, *args, **kwargs)
        elif attr == 'cumsum':
            gp_response = cls.sum(self, *args, **kwargs)
        elif attr == 'mm':
            gp_response = cls.mm(self, *args, **kwargs)
        else:
            gp_response = getattr(self.child, attr)(*args, **kwargs)

        if torch_utils.is_variable(gp_response.child.torch_type):
            var_data_type = gp_response.child.data.torch_type
            variable = sy.Variable(torch.guard[var_data_type]())
            variable.init_grad_()
            mpc_node = type(self)(gp_response)
            mpc_node.data = type(self)(gp_response.data)
            mpc_node.grad = type(self)(gp_response.grad)
            mpc_node.grad.data = type(self)(gp_response.grad.data)
            mpc_node.grad.data.child.child = None # FIXME: is it necessary?
            torch_utils.bind_var_like_objects(variable, mpc_node, grad=True)
            return variable
        else:
            response = type(self)(gp_response).wrap(True)
            return response

    def send(self, *workers):
        assert len(workers) > 0, "Please provide workers to receive the data"
        self.n_workers = len(workers)
        self.shares = self.share(self.var, self.n_workers)
        self.child = self.shares
        self.workers = workers
        for share, worker in zip(self.shares, self.workers):
            share.send(worker)

    def get(self, deregister_ptr=False):
        if torch_utils.is_variable(self.child):
            var = sy.Variable(self.data.get())
            var.child = None
            if hasattr(self, 'grad') and self.grad is not None:
                var_grad = self.grad.shares.child.sum_get()
                value = var_grad.data % spdz.field
                # TODO: Add this thing for negative values
                # gate = (value > spdz.torch_max_value).long()
                # neg_nums = (value - spdz.torch_field) * gate
                # pos_nums = value * (1 - gate)
                # result = neg_nums + pos_nums
                var_grad.data = value
                var.init_grad_()
                var.assign_grad_(var_grad)
            return var
        # TODO: have deregister_ptr do something
        value = self.shares.child.sum_get() % spdz.field

        gate = (value > spdz.torch_max_value).long()

        neg_nums = (value - spdz.torch_field) * gate
        pos_nums = value * (1 - gate)
        result = neg_nums + pos_nums
        return result


class _SNNTensor(_SPDZTensor, _SyftTensor):

    """
    This tensor extends the _SPDZTensor class with additional functionality for
    an encrypted comparison operator, which can compare shared values with either
    other shared values or with plaintext values. This functionality is also core
    to higher level functions such as argmax, softmax, ReLU non-linearities as well
    as clipping the unstable tails of polynomial approximations of non-linearities
    # such as Sigmoid.
    """

    class overload_functions:
        """
        Put here the functions you want to overload
        Beware of recursion errors.
        """

        @staticmethod
        def get(attr):
            attr = attr.split('.')[-1]
            return getattr(sy._SNNTensor.overload_functions, attr)

    def second_constructor(self):
        return self.wrap(True)

    # Put here all the methods you want to overload

    def on(self, wrapper):
        """
        Used to add a new _SPDZTensor at the top of the chain, just before the tensorvar wrapper
        """
        # Assign the newly created tensor to the good owner and torch_type
        self.torch_type = wrapper.child.torch_type
        self.owner = wrapper.child.owner

        torch_utils.wrap_command_with(self, wrapper=wrapper)

        # In case wrapper is a variable, do the same with data and grad (if necessary)
        if torch_utils.is_variable(wrapper):
            wrapper.data = _SNNTensor(self.child.data).on(wrapper.data)
            if torch_utils.is_variable(wrapper.grad):
                wrapper.assign_grad_(_SNNTensor(self.child.grad).on(wrapper.grad))

        return wrapper

    def relu(self):
        return relu(self.parent)


class _TorchObject(object):
    """
    This tensor is simply a more convenient way to add custom
    functions to all Torch tensor types, including Torch Variable.
    Note that it is the parent class of the two following classes:
    _TorchTensor and a_TorchVariable
    """

    __module__ = 'syft'

    def get_shape(self):
        return self.child.get_shape()

    def relu(self, *args, **kwargs):
        return self.child.relu(*args, **kwargs)

    def native_get_shape(self):
        return self.get_shape()

    def share(self, *workers):
        """
        Create additive shares of a tensorvar and send them to workers
        """
        if isinstance(self.child, _PointerTensor):
            response = self.child.share(*workers)
            if torch_utils.is_variable(self):
                self_copy = self
                self_copy.child = response
                self_copy.data.child = response.data
                self_copy.grad.child = response.grad
                self_copy.grad.data.child = response.grad.data
                return self_copy
            else:
                return response.wrap(True)

        elif isinstance(self.child, _FixedPrecisionTensor):
            var_shared = self.child.child.share(*workers)
            self.child.child = var_shared
            if torch_utils.is_variable(self):
                self.data.child.child = var_shared.data
                if hasattr(self, 'grad') and self.grad is not None:
                    self.grad.child.child = var_shared.grad
                    self.grad.data.child.child = var_shared.grad.data
            return self

        else:
            is_variable = torch_utils.is_variable(self)
            if is_variable:
                if not hasattr(self, 'grad') or self.grad is None:
                    self.init_grad_()
            n_workers = len(workers)
            x_enc = self._encode()
            shares = self._share(n_workers)

            pointer_shares_dict = {}
            for share, worker in zip(shares, workers):
                share.send(worker)
                pointer_shares_dict[worker] = share.child

            self_copy = self*1
            if is_variable:
                self_copy.init_grad_()
            x_gp = _GeneralizedPointerTensor(pointer_shares_dict, torch_type='syft.LongTensor').on(self_copy)
            if is_variable:
                torch_utils.link_var_chain_to_data_and_grad_chains(x_gp, x_gp.data, x_gp.grad)
            x_mpc = _SNNTensor(x_gp, torch_type='syft.LongTensor').on(self)
            if is_variable:
                torch_utils.link_var_chain_to_data_and_grad_chains(x_mpc, x_mpc.data, x_mpc.grad)
            return x_mpc

    def native_share(self, *workers):
        out = self.share(*workers)
        return out

    def _share(self, n_workers):
        if torch_utils.is_variable(self):
            data_shares = self.data._share(n_workers)
            shares = []
            for data_share in data_shares:
                shares.append(sy.Variable(data_share))
            return shares
        else:
            if not isinstance(self, torch.LongTensor):
                raise TypeError(
                    "Can only MPCShare LongTensor type. You tried to share " + str(type(self).__name__) + "." +
                    " Do you need to call .fix_precision() first?")
            return spdz.share(self, n_workers)

    def _encode(self):
        return spdz.encode(self)

    def fix_precision(self,
                      bits=31,
                      base=10,
                      precision_fractional=3,
                      already_encoded=False):

        if torch_utils.is_variable(self):
            if not hasattr(self, 'grad') or self.grad is None:
                self.init_grad_()

        if isinstance(self.child, _PointerTensor):
            return self.owner._execute_call('fix_precision', self)
        else:
            fpt = lambda tensorvar, is_encoded: _FixedPrecisionTensor(tensorvar,
                                                                      torch_type=tensorvar.child.torch_type,
                                                                      bits=bits,
                                                                      base=base,
                                                                      precision_fractional=precision_fractional,
                                                                      already_encoded=is_encoded).wrap(True)

            if torch_utils.is_variable(self):
                _var = fpt(self, already_encoded)
                # This 2nc fpt() is just a linking:
                # Var ------> FixP -------> Var
                #  \                         \
                # data -----> FixP - - - -> data
                #                   (link)
                _var.data.child = fpt(_var.child.child.data, True).child
                _var.data.child.torch_type = self.data.child.torch_type
                # Add the missing .data link in the last figure
                _var.child.data = _var.data.child
                # Do the same with gradient
                if self.grad is not None:
                    _var.init_grad_()
                    _var.grad = fpt(self.grad, already_encoded)
                    _var.grad.data.child = fpt(_var.grad.child.child.data, True).child
                    _var.grad.data.child.torch_type = self.grad.data.child.torch_type
                    _var.grad.child.data = _var.grad.data.child
                    _var.child.grad = _var.grad.child
                return _var
            else:
                return fpt(self, already_encoded)

    def native_fix_precision(self, *args, **kwargs):
        return self.fix_precision(*args, **kwargs)

    def fix_precision_(self, *args, **kwargs):
        tensorvar = self.fix_precision(*args, **kwargs)
        if torch_utils.is_variable(self):  # grad are already created
            torch_utils.bind_var_like_objects(self, tensorvar.child, grad=True)
        else:
            self.child = tensorvar.child

    def native_fix_precision_(self, *args, **kwargs):
        return self.fix_precision_(*args, **kwargs)

    def sum_get(self, *args, **kwargs):
        return self.child.sum_get(*args, **kwargs)

    def set_id(self, new_id):
        self.child.set_id(new_id)
        return self

    def __str__(self):
        return self.native___str__()

    def __repr__(self):

        if torch_utils.is_tensor(self) and hasattr(self, 'child') and not isinstance(self.child, (
                sy._LocalTensor, sy._PointerTensor)):

            if isinstance(self.child, sy._FixedPrecisionTensor):
                return self.child.__repr__()

            x_ = type(self)()
            x_.native_set_(self)
            return "[Head of chain]\n" + x_.native___repr__()

        if torch_utils.is_variable(self) and hasattr(self, 'child') and not isinstance(self.child, (
                sy._LocalTensor, sy._PointerTensor)):
            x_ = type(self)(self.data)
            x_.native_set_(self)
            return "[Head of chain]\n" + x_.native___repr__()

        return self.native___repr__()

    def create_pointer(self, register=False, location=None, ptr_id=None):

        return self.child.create_pointer(parent=self, register=register, location=location,
                                         ptr_id=ptr_id).wrap()

    def move(self, worker, new_id=None):
        """
        Give the end leaf of the chain to worker,
        just like if the last elmt was send its child
        to worker
        self->alice->obj [worker] => self->alice->worker->obj
        """
        raise NotImplementedError('Move is not supported anymore.')


class _TorchTensor(_TorchObject):

    def __str__(self):
        if isinstance(self.child, _PointerTensor):
            return type(self).__name__ + self.child.__str__() + ""
        elif isinstance(self.child, _LocalTensor) and torch_utils.is_tensor_empty(self):
            if hasattr(self.child, 'child'):
                return self.child.child.native___str__()
            else:
                return "Empty Wrapper:\n" + self.native___str__()
        else:
            if not isinstance(self.child, (sy._LocalTensor, sy._PointerTensor)):
                x_ = type(self)()
                x_.native_set_(self)
                return "[Head of chain]\n" + x_.native___repr__()
            return self.native___str__()

    @classmethod
    def handle_call(cls, command, owner):

        attr = command['command']
        args = command['args']
        kwargs = command['kwargs']
        self = command['self']
        return getattr(self, attr)(*args, **kwargs)

    def ser(self, private, as_dict=True):
        key = '__' + type(self).__name__ + '__'
        data = self.tolist() if not private else []
        tensor_msg = {
            'type': str(self.__class__).split("'")[1],
            'torch_type': 'syft.' + type(self).__name__,
            'data': data,
            'child': self.child.ser(private)
        }
        if as_dict:
            return {key: tensor_msg}
        else:
            return json.dumps({key: tensor_msg}) + "\n"

    @staticmethod
    def deser(msg_obj, worker, acquire):

        obj_type, msg_obj = torch_utils.extract_type_and_obj(msg_obj)
        syft_obj = sy._SyftTensor.deser_routing(msg_obj['child'], worker, acquire)

        # If we have retrieved an already existing object (TODO: add checks) then return it
        if syft_obj.parent is not None and syft_obj.child is not None:
            return syft_obj.parent

        tensorvar = torch.guard['syft.' + obj_type](msg_obj['data'])
        torch_utils.wrap_command_with(syft_obj, tensorvar)

        # TODO: Find a smart way to skip register and not leaking the info to the local worker
        # This would imply overload differently the __init__ to provide an owner for the child attr.
        worker.hook.local_worker.de_register(tensorvar)

        # Ensure that the loop is made, if needed
        if isinstance(torch_utils.find_tail_of_chain(tensorvar), sy._LocalTensor):
            torch_utils.fix_chain_ends(tensorvar)

        return tensorvar

    def broadcast(self, workers):
        """
        Send to multiple workers and get back a _GeneralizedPointerTensor
        :return:
        """
        # TODO: Doublon with the new functionality send(*worker)
        # Even if .send is on Var and .broadcast en _GenPtrT
        pointers_dict = {}
        for worker in workers:
            pointers_dict[worker] = self.clone().send(worker).child
        return _GeneralizedPointerTensor(pointers_dict).on(self)

    def send(self, *workers, ptr_id=None):
        """
        Give the root of the chain held by self to worker
        self->alice->obj [worker] => self->worker->alice->obj

        Args:
            worker: the recipient of the transfer
            ptr_id: the id of the object when sent:
                x.send(bob, 1000)
                will result in bob having the tensor x with id 1000
        """
        assert len(workers) > 0, "Please provide workers to receive the data"

        if len(workers) == 1:
            worker = workers[0]
        else:
            gpt_dict = {}
            for worker in workers:
                gpt_dict[worker] = (self*1).send(worker).child
            sy._GeneralizedPointerTensor(gpt_dict).on(self)
            return self

        if isinstance(worker, (int, str)):
            worker = self.owner.get_worker(worker)

        if ptr_id is None:
            ptr_id = random.randint(0, 10e10)

        obj_id = self.child.id

        # creates a pointer to LocalTensor without a Torch object wrapping it because
        # we're going to set self.child to be this pointer.
        # we set register=True because we want it to be registered locally

        self.owner.send_obj(self, ptr_id, worker)

        # clears data which could be cached in the wrapper (which is self)
        # which would be confusing for folks
        self.native_set_()

        # set this wrapper's child to be the newly created PointerTensor
        self.child.id = obj_id
        syft_pointer = self.child.create_pointer(location=worker, id_at_location=ptr_id, register=True)
        torch_utils.wrap_command_with(syft_pointer, self)
        self.parent = None

        return self

    def get(self, deregister_ptr=True, update_ptr_wrapper=True):
        """
        Get a remote tensor back to the local worker.
        :param deregister_ptr: should we de-register from the remote. Default to True
        :param update_ptr_wrapper: If true, by default, change the pointer variable (wrapper)
        to instead wrap the SyftTensor object that was returned so that any variable that may
        still exist referencing this pointer will simply call local data instead of sending
        messages elsewhere, or a closer pointer
        :return: self
        """

        # returns a Tensor object wrapping a SyftTensor
        tensor = self.child.get(deregister_ptr=deregister_ptr)

        # GeneralizedPointerTensor returns a list
        if(isinstance(tensor, list)):
            return tensor

        # if this is the case, then child is probably
        # a wrapper which contains other torch objects
        # such as FixedPrecisionTensor or SPDZTensor
        # so all we really need to do is make sure self.child
        # is correct and then return self.
        if(torch_utils.is_syft_tensor(tensor)):
            self.child = tensor
            return self

        torch_utils.assert_has_only_torch_tensorvars(tensor)
        # this will change the pointer variable (wrapper) to instead wrap the
        # SyftTensor object that was returned so that any variable that may
        # still exist referencing this pointer will simply call local data instead
        # of sending messages elsewhere, or a closer pointer
        if update_ptr_wrapper:
            syft_tensor = tensor.child
            self.child = syft_tensor
            # In case we have a final get() (ie returning a FloatTensor), we have e.g.
            # x = Float(...)
            # x.send(...)
            # x2 = x.get()
            # We  have x2: [no dim]->[_Local]->[Float()]
            # Whereas we expect x2: [Float()]
            # So we use the .set_() method, to change the storage of [no dim]
            if not isinstance(syft_tensor, sy._PointerTensor) \
                    and tensor is not None \
                    and tensor.dim() > 0:
                self.native_set_(tensor)
            torch_utils.fix_chain_ends(self)
            torch_utils.assert_is_chain_well_formed(self)

        return self

    # in the case of fixed precision tensors, torch tensors need this function
    def decode(self):
        return self.child.decode()

    def decode_(self):
        self.child = self.child.decode().child


class _TorchVariable(_TorchObject):

    def send(self, *workers, new_id=None, new_data_id=None, new_grad_id=None, new_grad_data_id=None):
        """
        Give the root of the chain held by self to worker
        self->alice->obj [worker] => self->worker->alice->obj
        Because there are Variable involved, there are actually 4 chains involved,
        the variable chain, variable.data, variable.grad, variable.grad.data
        """
        assert len(workers) > 0, "Please provide workers to receive the data"

        if len(workers) == 1:
            worker = workers[0]
        else:
            gpt_dict = {}
            if not hasattr(self, 'grad') or self.grad is None:
                self.init_grad_()
            for worker in workers:
                gpt_dict[worker] = (self*1).send(worker).child
            sy._GeneralizedPointerTensor(gpt_dict).on(self)
            torch_utils.link_var_chain_to_data_and_grad_chains(self, self.data, self.grad)
            return self

        if isinstance(worker, (int, str)):
            worker = self.owner.get_worker(worker)

        # Init new remote ids if needed
        (new_id, new_data_id, new_grad_id, new_grad_data_id) = utils.map_tuple(None,
                                           (new_id, new_data_id, new_grad_id,new_grad_data_id),
                                           lambda id: id if id is not None else random.randint(0, 10e10))

        # Store tensorvar ids
        obj_id = self.child.id
        obj_data_id = self.data.child.id
        obj_grad_id = self.grad.child.id if self.grad is not None else None
        obj_grad_data_id = self.grad.data.child.id if self.grad is not None else None

        self.owner.send_obj(self,
                            new_id,
                            worker,
                            new_data_id=new_data_id,
                            new_grad_id=new_grad_id,
                            new_grad_data_id=new_grad_data_id)

        # Clear data which could be cached in the wrapper (which is self)
        utils.map_tuple(None, (self, self.data, self.grad, self.grad.data), lambda x: x.native_set_())

        # For all the objects, create a pointer and insert it as a direct child
        for id, remote_id, wrapper in zip(
                [obj_id, obj_data_id, obj_grad_id, obj_grad_data_id],
                [new_id, new_data_id, new_grad_id, new_grad_data_id],
                [self, self.data, self.grad, self.grad.data]):
            wrapper.child.id = id
            pointer = wrapper.child.create_pointer(location=worker, id_at_location=remote_id, register=True)
            torch_utils.wrap_command_with(pointer, wrapper)
            wrapper.parent = None

        torch_utils.link_var_chain_to_data_and_grad_chains(self, self.data, self.grad)

        return self

    def get(self, deregister_ptr=True, update_ptr_wrapper=True):
        """
        Get a remote variable back to the local worker.
        :param deregister_ptr: should we de-register from the remote. Default to True
        :param update_ptr_wrapper: If true, by default, change the pointer variable (wrapper)
        to instead wrap the SyftTensor object that was returned so that any variable that may
        still exist referencing this pointer will simply call local data instead of sending
        messages elsewhere, or a closer pointer
        :return: self
        """
        if isinstance(self.child, sy._GeneralizedPointerTensor) and update_ptr_wrapper:
            raise TypeError("Can't update the wrapper of a _GeneralizedPointerTensor. Set update_ptr_wrapper=False.")

        # returns a Variable object wrapping a SyftTensor
        variable = self.child.get(deregister_ptr=deregister_ptr)
        torch_utils.assert_has_only_torch_tensorvars(variable)
        # this will change the wrapper variable to instead wrap the
        # SyftTensor object that was returned so that any variable that may
        # still exist referencing this pointer will simply call local data instead
        # of sending messages elsewhere, or a closer pointer
        if update_ptr_wrapper:
            self.child = variable.child
            self.data.child = variable.data.child
            if self.grad is not None and variable.grad is not None:
                self.grad.child = variable.grad.child
                self.grad.data.child = variable.grad.data.child

            # In case we have a final get() (ie returning a FloatTensor), we have e.g.
            # x = Float(...)
            # x.send(...)
            # x2 = x.get()
            # We  have x2: [no dim]->[_Local]->[Float()]
            # Whereas we expect x2: [Float()]
            # So we use the .set_() method, to change the storage of [no dim]
            if not isinstance(variable.child, sy._PointerTensor) \
                    and variable.data is not None \
                    and variable.data.dim() > 0:
                self.native_set_(variable)
                if self.grad is not None and variable.grad is not None:
                    self.grad.data = variable.grad.data

            torch_utils.fix_chain_ends(self)
            if self.grad is not None:
                torch_utils.link_var_chain_to_data_and_grad_chains(self, self.data, self.grad)
            else:
                torch_utils.link_var_chain_to_data_chain(self, self.data)

            torch_utils.fix_chain_ends(self)
            torch_utils.assert_is_chain_well_formed(self)
            return self

        return variable

    def ser(self, private, as_dict=True, is_head=False):
        key = '__' + type(self).__name__ + '__'

        tensor_msg = {
            'type': str(self.__class__).split("'")[1],
            'torch_type': 'syft.' + type(self).__name__,
            'data': self.data.ser(private) if is_head else [],
            'child': self.child.ser(private),
            'requires_grad': self.requires_grad
        }
        if is_head:
            if self.grad is not None:
                tensor_msg['grad'] = self.grad.ser(private, as_dict, is_head)
            elif self.data.dim() > 0:
                # Create a .grad just if there is some data in the tensor (to avoid recursion errors)
                self.init_grad_()
                tensor_msg['grad'] = self.grad.ser(private, as_dict, is_head)

        if as_dict:
            return {key: tensor_msg}
        else:
            return json.dumps({key: tensor_msg}) + "\n"

    @staticmethod
    def deser(msg_obj, worker, acquire, is_head=False):
        obj_type, msg_obj = torch_utils.extract_type_and_obj(msg_obj)
        var_syft_obj = sy._SyftTensor.deser_routing(msg_obj['child'], worker, acquire)

        if var_syft_obj.parent is not None and var_syft_obj.child is not None:
            return var_syft_obj.parent

        # Deser the var.data
        try:
            var_data_type, var_data_tensor = torch_utils.extract_type_and_obj(msg_obj['data'])
            if is_head:
                var_data = torch.guard['syft.' + var_data_type].deser(msg_obj['data'], worker, acquire)
            else:
                var_data = torch.guard['syft.' + var_data_type]()
        except AttributeError:
            var_data = torch.guard['syft.FloatTensor']()
        worker.hook.local_worker.de_register(var_data)

        variable = sy.Variable(var_data, requires_grad=msg_obj['requires_grad'])

        # Deser the var.grad
        if 'grad' in msg_obj:

            var_grad_type, var_grad_tensor = torch_utils.extract_type_and_obj(msg_obj['grad'])
            if is_head:
                var_grad = torch.guard['syft.' + var_grad_type].deser(msg_obj['grad'], worker, acquire, is_head)
            else:
                var_grad = torch.guard['syft.' + var_grad_type]()
            worker.hook.local_worker.de_register(var_grad)
            variable.assign_grad_(var_grad)
        else:
            var_grad = None

        # TODO: Find a smart way to skip register and not leaking the info to the local worker
        # This would imply overload differently the __init__ to provide an owner for the child attr.
        worker.hook.local_worker.de_register(variable)
        worker.hook.local_worker.de_register(variable.data)
        if variable.grad is not None:
            worker.hook.local_worker.de_register(variable.grad)
            worker.hook.local_worker.de_register(variable.grad.data)

        variable.child = var_syft_obj
        var_syft_obj.parent = variable

        # Re-assign the data, and propagate deeply
        torch_utils.fix_chain_ends(variable)
        if var_grad is None:
            torch_utils.link_var_chain_to_data_chain(variable, var_data)
        else:
            torch_utils.link_var_chain_to_data_and_grad_chains(variable, var_data, var_grad)

        return variable

    def init_grad_(self):
        """
        Initialise grad as an empty tensor
        """
        self.grad = sy.Variable(sy.zeros(self.size()).type(type(self.data)))
        self.grad.native_set_()
        self.grad.child.owner = self.owner
        self.grad.data.child.owner = self.owner

    def assign_grad_(self, var_grad):
        """
        Assign to self.grad any type of variable
        """
        # save the var_grad.data
        var_grad_data = var_grad.data

        # Transform var_grad into an envelope compatible with .grad assignment
        if self.size() != var_grad.size():
            var_grad.data = sy.zeros(self.data.size())
        var_grad.data = var_grad.data.type(type(self.data))

        self.grad = var_grad

        # put back original var_grad.data
        self.grad.data = var_grad_data

    # in the case of fixed precision tensors, torch tensors need this function
    def decode(self):
        var_data = self.data.decode()
        if var_data is not None:
            var = sy.Variable(var_data)
            var.child = self.child.child.child
            if hasattr(self, 'grad') and self.grad is not None:
                var.assign_grad_(self.grad.decode())
        else:
            var = sy.Variable()
        torch_utils.fix_chain_ends(var)
        return var

    def decode_(self):
        var_data = self.data.decode()
        if var_data is not None:
            self.data = var_data
            if hasattr(self, 'grad') and self.grad is not None:
                self.grad.decode_()
        else:
            self.data.child = self.data.child.child.child
        self.child = self.child.child.child
        torch_utils.fix_chain_ends(self)


<|MERGE_RESOLUTION|>--- conflicted
+++ resolved
@@ -1020,7 +1020,6 @@
         if not isinstance(shape_ptr, tuple):
             shape_ptr = (shape_ptr, )
 
-<<<<<<< HEAD
         raw_output = self.handle_call(cmd, self.owner)
 
         if(isinstance(raw_output, (tuple, list))):
@@ -1033,10 +1032,6 @@
             return sy.Size(dims)
 
         return sy.Size(raw_output.get().int().tolist())
-=======
-        shape = [shape_i.get().int().tolist()[0] for shape_i in shape_ptr]
-        return sy.Size(shape)
->>>>>>> 7f1a9991
 
     def decode(self):
         raise NotImplementedError("It is not possible to remotely decode a tensorvar for the moment")
@@ -1456,11 +1451,8 @@
         return gp_response
 
     def __mul__(self, other):
-<<<<<<< HEAD
+
         if(isinstance(other, type(self))):
-=======
-        if isinstance(other, _SPDZTensor):
->>>>>>> 7f1a9991
             workers = list(self.shares.child.pointer_tensor_dict.keys())
             if torch_utils.is_variable(self.torch_type):
                 gp_response = self * 1
