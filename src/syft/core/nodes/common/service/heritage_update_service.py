"""The purpose of this service is to inform lower level devices
of changes in the hierarchy above them. For example, if a Domain
registers within a new Network or if a Device registers within
a new Domain, all the other child nodes will need to know this
information to populate complete addresses into their clients."""


from __future__ import annotations

from .....decorators import syft_decorator
from .node_service import ImmediateNodeServiceWithoutReply
from ...abstract.node import AbstractNode
from ....io.address import Address
from syft.core.common.uid import UID
from syft.core.message import ImmediateSyftMessageWithoutReply
from typing import List

# TODO: change all old_message names in syft to have "WithReply" or "WithoutReply" at teh end of the name


class HeritageUpdateMessage(ImmediateSyftMessageWithoutReply):
    def __init__(
        self, new_ancestry_address: Address, address: Address, msg_id: UID = None
    ):
        super().__init__(address=address, msg_id=msg_id)
        self.new_ancestry_address = new_ancestry_address


class HeritageUpdateService(ImmediateNodeServiceWithoutReply):
    @syft_decorator(typechecking=True)
    def process(self, node: AbstractNode, msg: HeritageUpdateMessage) -> None:
        print(f"Updating to {msg.new_ancestry_address} on note {node}")
        addr = msg.new_ancestry_address
        if addr.pub_address.network is not None:
            node.network_id = addr.pub_address.network
        if addr.pub_address.domain is not None:
            node.domain_id = addr.pub_address.domain
        if addr.pri_address.device is not None:
            node.device_id = addr.pri_address.device

        # TODO: solve this with node group address?
        for node_client in node.known_child_nodes:
            msg.address = node_client.address
<<<<<<< HEAD
            node_client.send_immediate_msg_without_reply(msg=msg)
=======
            node_client.send_msg_without_reply(msg=msg)
>>>>>>> 5b873b84

    @staticmethod
    @syft_decorator(typechecking=True)
    def message_handler_types() -> List[type]:
        return [HeritageUpdateMessage]<|MERGE_RESOLUTION|>--- conflicted
+++ resolved
@@ -12,7 +12,7 @@
 from ...abstract.node import AbstractNode
 from ....io.address import Address
 from syft.core.common.uid import UID
-from syft.core.message import ImmediateSyftMessageWithoutReply
+from syft.core.common.message import ImmediateSyftMessageWithoutReply
 from typing import List
 
 # TODO: change all old_message names in syft to have "WithReply" or "WithoutReply" at teh end of the name
@@ -41,11 +41,8 @@
         # TODO: solve this with node group address?
         for node_client in node.known_child_nodes:
             msg.address = node_client.address
-<<<<<<< HEAD
             node_client.send_immediate_msg_without_reply(msg=msg)
-=======
-            node_client.send_msg_without_reply(msg=msg)
->>>>>>> 5b873b84
+
 
     @staticmethod
     @syft_decorator(typechecking=True)
