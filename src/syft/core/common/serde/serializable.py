--- conflicted
+++ resolved
@@ -1,9 +1,6 @@
 # external lib imports
-<<<<<<< HEAD
 import json
-=======
 import inspect
->>>>>>> e45fef60
 from typing import Optional, Any, Union
 
 # external class/method imports (sorted by length)
@@ -14,14 +11,11 @@
 from typing import Union, Set
 
 # syft import
-<<<<<<< HEAD
 from syft.util import get_fully_qualified_name, index_syft_by_module_name
-=======
 from ..lazy_structures import LazySet, LazyDict
 from syft.decorators.syft_decorator_impl import syft_decorator
 from syft.core.common.lazy_structures import LazyDict
 from ....proto.util.json_message_pb2 import JsonMessage
->>>>>>> e45fef60
 from syft.decorators.syft_decorator_impl import syft_decorator
 from syft.core.common.lazy_structures import LazyDict
 from syft.proto.core.common.common_object_pb2 import UID as UID_PB
@@ -45,29 +39,7 @@
     At this point, your class should be ready to serialize and deserialize! Don't
     forget to add tests for your object!
     """
-<<<<<<< HEAD
-
-    @syft_decorator(typechecking=True)
-    def __init__(self, as_wrapper: bool):
-
-        """In the initializer for this class, we check that the protobuf_type was
-        properly set and save the as_wrapper parameter.
-
-        :param as_wrapper: if set to true, it means that this outer object is merely
-            serving to wrap an object which we couldn't subclass from Serializable
-            because it is not a native Syft object (such as a torch.Tensor).
-        :type as_warpper: bool
-        """
-
-        # check to make sure protobuf_type has been set on the class
-        if self.protobuf_type is None:
-            raise AttributeError("protobuf_type should be set")
-
-        # set the as_wrapper flag
-        self.as_wrapper = as_wrapper
-
-=======
->>>>>>> e45fef60
+
     @staticmethod
     def _proto2object(proto: Message) -> "Serializable":
         """This method converts a protobuf object into a subclass of Serializable
